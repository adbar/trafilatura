"""
Scrapes the main text of web pages while preserving some structure
https://github.com/adbar/trafilatura
"""

import re
from pathlib import Path
from setuptools import setup


def get_version(package):
    "Return package version as listed in `__version__` in `init.py`"
    initfile = Path(package, "__init__.py").read_text()  # Python >= 3.5
    return re.search("__version__ = ['\"]([^'\"]+)['\"]", initfile)[1]


def get_long_description():
    "Return the README"
    with open("README.rst", "r", encoding="utf-8") as filehandle:
        long_description = filehandle.read()
    # long_description += "\n\n"
    # with open("CHANGELOG.md", encoding="utf8") as f:
    #    long_description += f.read()
    return long_description


# some problems with installation solved this way
extras = {
    "all": [
<<<<<<< HEAD
        'cchardet >= 2.1.7; python_version < "3.11"',  # build issue
        'faust-cchardet >= 2.1.12; python_version >= "3.11"',  # fix for build
=======
        "cchardet >= 2.1.7; python_version < '3.11'",  # build issue
        "faust-cchardet >= 2.1.12; python_version >= '3.11'",  # fix for build
>>>>>>> 494b3d48
        "htmldate[speed] >= 1.4.0",
        "py3langid >= 0.2.2",
        "pycurl >= 7.45.1",
        "urllib3[brotli]",
    ],
    "gui": [
        "Gooey >= 1.0.1",
    ],
}

setup(
    name="trafilatura",
    version=get_version("trafilatura"),
    description="Python package and command-line tool designed to gather text on the Web. It includes discovery, extraction and text processing components. Its main applications are web crawling, downloads, scraping, and extraction of main texts, metadata and comments.",
    long_description=get_long_description(),
    classifiers=[
        # As from https://pypi.python.org/pypi?%3Aaction=list_classifiers
        "Development Status :: 5 - Production/Stable",
        #'Development Status :: 6 - Mature',
        "Environment :: Console",
        "Intended Audience :: Developers",
        "Intended Audience :: Education",
        "Intended Audience :: Information Technology",
        "Intended Audience :: Science/Research",
        "License :: OSI Approved :: GNU General Public License v3 or later (GPLv3+)",
        "Operating System :: MacOS",
        "Operating System :: Microsoft",
        "Operating System :: POSIX",
        "Programming Language :: Python",
        "Programming Language :: Python :: 3",
        "Programming Language :: Python :: 3.6",
        "Programming Language :: Python :: 3.7",
        "Programming Language :: Python :: 3.8",
        "Programming Language :: Python :: 3.9",
        "Programming Language :: Python :: 3.10",
        "Programming Language :: Python :: 3.11",
        "Topic :: Internet :: WWW/HTTP",
        "Topic :: Scientific/Engineering :: Information Analysis",
        "Topic :: Security",
        "Topic :: Text Editors :: Text Processing",
        "Topic :: Text Processing :: Linguistic",
        "Topic :: Text Processing :: Markup :: HTML",
        "Topic :: Text Processing :: Markup :: Markdown",
        "Topic :: Text Processing :: Markup :: XML",
        "Topic :: Utilities",
    ],
    keywords=[
        "corpus",
        "html2text",
        "news-crawler",
        "natural-language-processing",
        "scraper",
        "tei-xml",
        "text-extraction",
        "webscraping",
        "web-scraping",
    ],
    url="https://trafilatura.readthedocs.io",
    project_urls={
        "Documentation": "https://trafilatura.readthedocs.io",
        "Source": "https://github.com/adbar/trafilatura",
        "Blog": "https://adrien.barbaresi.eu/blog/tag/trafilatura.html",
    },
    author="Adrien Barbaresi",
    author_email="barbaresi@bbaw.de",
    license="GPLv3+",
    packages=["trafilatura"],
    package_data={
        "trafilatura": [
            "data/tei-schema-pickle.lzma",
            "data/jt-stopwords-pickle.lzma",
            "settings.cfg",
        ]
    },
    include_package_data=True,
    python_requires=">=3.6",
    install_requires=[
        "certifi",
        "charset_normalizer >= 3.0.1",
        "courlan >= 0.8.3",
        "htmldate >= 1.4.0",
        "justext >= 3.0.0",
        "lxml >= 4.9.1",
        "urllib3 >= 1.26, < 2",
    ],
    extras_require=extras,
    entry_points={
        "console_scripts": [
            "trafilatura=trafilatura.cli:main",
            "trafilatura_gui=trafilatura.gui:main",
        ],
    },
    # platforms='any',
    tests_require=["pytest"],
    zip_safe=False,
)<|MERGE_RESOLUTION|>--- conflicted
+++ resolved
@@ -27,13 +27,8 @@
 # some problems with installation solved this way
 extras = {
     "all": [
-<<<<<<< HEAD
-        'cchardet >= 2.1.7; python_version < "3.11"',  # build issue
-        'faust-cchardet >= 2.1.12; python_version >= "3.11"',  # fix for build
-=======
         "cchardet >= 2.1.7; python_version < '3.11'",  # build issue
         "faust-cchardet >= 2.1.12; python_version >= '3.11'",  # fix for build
->>>>>>> 494b3d48
         "htmldate[speed] >= 1.4.0",
         "py3langid >= 0.2.2",
         "pycurl >= 7.45.1",
