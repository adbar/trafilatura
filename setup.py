--- conflicted
+++ resolved
@@ -115,15 +115,10 @@
         "htmldate >= 1.6.1",
         "importlib_metadata; python_version < '3.8'",
         "justext >= 3.0.0",
-<<<<<<< HEAD
-        "lxml >= 4.9.3 ; platform_system != 'Darwin'",
-        "lxml == 4.9.2 ; platform_system == 'Darwin'",
-        "psutil",
-=======
         # see tests on Github Actions
         "lxml == 4.9.2 ; platform_system == 'Darwin' and python_version <= '3.8'",
         "lxml == 4.9.4 ; platform_system != 'Darwin' or python_version > '3.8'",
->>>>>>> de57ac1d
+        "psutil",
         "urllib3 >= 1.26, < 2; python_version < '3.7'",
         "urllib3 >= 1.26, < 3; python_version >= '3.7'",
     ],
