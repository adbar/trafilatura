--- conflicted
+++ resolved
@@ -121,17 +121,7 @@
     if os.name == 'nt':
         # Force encoding to utf-8 for Windows (seem to be a problem only in GitHub Actions)
         env['PYTHONIOENCODING'] = 'utf-8'
-<<<<<<< HEAD
-    assert subprocess.run([trafilatura_bin, '--inputdir', RESOURCES_DIR], env=env).returncode == 0
-=======
     assert subprocess.run([trafilatura_bin, '--input-dir', RESOURCES_DIR], env=env).returncode == 0
-    # dump urls
-    inputdict = add_to_compressed_dict(['https://www.example.org'])
-    f = io.StringIO()
-    with redirect_stdout(f):
-        cli.dump_on_exit(inputdict)
-    assert f.getvalue() == 'todo: https://www.example.org/\n'
->>>>>>> 22696f8b
 
 
 def test_input_type():
@@ -402,17 +392,10 @@
     with patch.object(sys, 'argv', testargs):
         args = cli.parse_args(testargs)
     # load dictionary
-<<<<<<< HEAD
-    args.inputfile = os.path.join(RESOURCES_DIR, 'list-process.txt')
+    args.input_file = os.path.join(RESOURCES_DIR, 'list-process.txt')
     url_store = cli.load_input_dict(args)
     assert len(url_store.find_known_urls('https://httpbin.org')) == 2
-    args.inputfile = os.path.join(RESOURCES_DIR, 'list-process.txt')
-=======
     args.input_file = os.path.join(RESOURCES_DIR, 'list-process.txt')
-    inputdict = cli.load_input_dict(args)
-    assert inputdict['https://httpbin.org'] == deque(['/status/200', '/status/404'])
-    args.input_file = os.path.join(RESOURCES_DIR, 'list-process.txt')
->>>>>>> 22696f8b
     args.blacklist = {'httpbin.org/status/404'}
     url_store = cli.load_input_dict(args)
     assert len(url_store.find_known_urls('https://httpbin.org')) == 1
