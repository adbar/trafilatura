# pylint:disable-msg=I1101,W1401
"""
Unit tests for the trafilatura library.
"""

import logging
import os
import sys
import time

from copy import copy

import pytest

from lxml import etree, html

try:
    from cchardet import detect
except ImportError:
    from charset_normalizer import detect

# language detection
try:
    import py3langid
    LANGID_FLAG = True
except ImportError:
    LANGID_FLAG = False

import trafilatura.htmlprocessing
from trafilatura import (bare_extraction, baseline, extract, html2txt,
                         process_record, utils, xml)
from trafilatura.core import (Extractor, handle_formatting, handle_image,
                              handle_lists, handle_paragraphs, handle_quotes,
                              handle_table, handle_textelem, sanitize_tree,
                              trim)
from trafilatura.external import try_justext
from trafilatura.filters import textfilter
from trafilatura.meta import reset_caches
from trafilatura.metadata import Document
from trafilatura.settings import DEFAULT_CONFIG, TAG_CATALOG, use_config

logging.basicConfig(stream=sys.stdout, level=logging.DEBUG)


TEST_DIR = os.path.abspath(os.path.dirname(__file__))
RESOURCES_DIR = os.path.join(TEST_DIR, 'resources')
SAMPLE_META = Document()

ZERO_CONFIG = DEFAULT_CONFIG
ZERO_CONFIG['DEFAULT']['MIN_OUTPUT_SIZE'] = '0'
ZERO_CONFIG['DEFAULT']['MIN_EXTRACTED_SIZE'] = '0'

NEW_CONFIG = use_config(filename=os.path.join(RESOURCES_DIR, 'newsettings.cfg'))

MOCK_PAGES = {
'http://exotic_tags': 'exotic_tags.html',
}

DEFAULT_OPTIONS = Extractor(*[False]*11)
DEFAULT_OPTIONS.config = DEFAULT_CONFIG


def load_mock_page(url, xml_flag=False, langcheck=None, tei_output=False):
    '''load mock page from samples'''
    try:
        with open(os.path.join(TEST_DIR, 'resources', MOCK_PAGES[url]), 'r') as inputf:
            htmlstring = inputf.read()
    # encoding/windows fix for the tests
    except UnicodeDecodeError:
        # read as binary
        with open(os.path.join(TEST_DIR, 'resources', MOCK_PAGES[url]), 'rb') as inputf:
            htmlbinary = inputf.read()
        guessed_encoding = detect(htmlbinary)['encoding']
        if guessed_encoding is not None:
            try:
                htmlstring = htmlbinary.decode(guessed_encoding)
            except UnicodeDecodeError:
                htmlstring = htmlbinary
        else:
            print('Encoding error')
    output_format = 'txt'
    if xml_flag is True:
        output_format = 'xml'
    if tei_output is True:
        output_format = 'tei'
    return extract(htmlstring, url,
                     record_id='0000',
                     no_fallback=False,
                     output_format=output_format,
                     target_language=langcheck)


def test_trim():
    '''test string trimming'''
    assert trim('	Test  ') == 'Test'
    assert trim('\t\tTest  Test\r\n') == 'Test Test'
    my_elem = etree.Element('body')
    my_elem.text = 'Test Text'
    assert textfilter(my_elem) is False
    # my_elem.text = 'Tags: Arbeit, Urlaub'
    my_elem.text = 'Instagram'
    assert textfilter(my_elem) is True
    my_elem.text = '\t\t'
    assert textfilter(my_elem) is True
    # sanitize logic
    assert utils.sanitize(None) is None
    # non-breaking spaces
    print(utils.sanitize('Test&nbsp;Text'))
    assert utils.sanitize('Test&nbsp;Text') == 'Test Text'
    # clear cache
    # reset caches: examine_date_elements used above
    old_values = trim.cache_info()
    reset_caches()
    assert trim.cache_info() != old_values


def test_input():
    '''test if loaded strings/trees are handled properly'''
    assert utils.is_dubious_html("This is a string.") is True

    htmlstring = "<!DOCTYPE html PUBLIC />\n<html></html>"
    beginning = htmlstring[:50].lower()
    assert utils.repair_faulty_html(htmlstring, beginning) == "\n<html></html>"

    htmlstring = "<html>\n</html>"
    beginning = htmlstring[:50].lower()
    assert utils.repair_faulty_html(htmlstring, beginning) == htmlstring

    htmlstring = "<html/>\n</html>"
    beginning = htmlstring[:50].lower()
    assert utils.repair_faulty_html(htmlstring, beginning) == "<html>\n</html>"

    htmlstring = '<!DOCTYPE html>\n<html lang="en-US"/>\n<head/>\n<body/>\n</html>'
    beginning = htmlstring[:50].lower()
    assert (
        utils.repair_faulty_html(htmlstring, beginning)
        == '<!DOCTYPE html>\n<html lang="en-US">\n<head/>\n<body/>\n</html>'
    )

    with pytest.raises(TypeError) as err:
        assert utils.load_html(123) is None
    assert 'incompatible' in str(err.value)
    assert utils.load_html('<html><body>ÄÖÜ</body></html>') is not None
    assert utils.load_html(b'<html><body>\x2f\x2e\x9f</body></html>') is not None
    assert utils.load_html('<html><body>\x2f\x2e\x9f</body></html>'.encode('latin-1')) is not None
    #assert utils.load_html(b'0'*int(10e3)) is None
    # old: with pytest.raises(TypeError) as err:
    assert extract(None, 'url', '0000', target_language=None) is None
    # legacy
    assert process_record(None, 'url', '0000', target_language=None) is None
    # GZip
    with open(os.path.join(RESOURCES_DIR, 'webpage.html.gz'), 'rb') as gzfile:
        myinput = gzfile.read()
    assert 'Long story short,' in extract(myinput)

    # unicode normalization
    assert utils.normalize_unicode('A\u0308ffin') != 'A\u0308ffin'
    testresult = extract('<html><body><p>A\u0308ffin</p></body></html>', config=ZERO_CONFIG)
    assert testresult != 'A\u0308ffin' and testresult == 'Äffin'


def test_xmltocsv():
    doc = Document()
    doc.body = etree.fromstring('<xml/>')
    doc.commentsbody = etree.fromstring('<xml/>')
    assert xml.xmltocsv(doc, False) == 'null\tnull\tnull\tnull\tnull\tnull\tnull\tnull\tnull\tnull\tnull\r\n'

    doc.title = 'Test title'
    doc.url = 'https://example.org'
    doc.hostname = 'example.org'
    doc.id = '1'
    doc.license = 'CC BY-SA'
    doc.image = 'https://example.org/image.jpg'
    doc.pagetype = 'article'
    text = 'Test text'
    comments = 'Test comment'
    doc.body = etree.fromstring(f'<p>{text}</p>')
    doc.commentsbody = etree.fromstring(f'<p>{comments}</p>')

    target = 'https://example.org\t1\tnull\texample.org\tTest title\thttps://example.org/image.jpg\tnull\tTest text\tTest comment\tCC BY-SA\tarticle\r\n'

    assert xml.xmltocsv(doc, False) == target
    
    mystring = '<html><body><p>ÄÄÄÄÄÄÄÄÄÄÄÄÄÄ</p></body></html>'
    assert extract(mystring, output_format='csv', config=ZERO_CONFIG) is not None
    assert extract(mystring, output_format='csv', include_comments=False, config=ZERO_CONFIG).endswith('\tnull\r\n')


def test_tojson():
    # test json
    mystring = '<html><body><p>ÄÄÄÄÄÄÄÄÄÄÄÄÄÄ</p></body></html>'
    result = extract(mystring, output_format='json', config=ZERO_CONFIG)
    assert result.endswith('}') and '"fingerprint":' in result and '"language":' in result
    assert extract(mystring, output_format='json', include_comments=False, config=ZERO_CONFIG).endswith('}')


def test_python_output():
    # bare extraction for python
    mystring = '<html><body><p>ÄÄÄÄÄÄÄÄÄÄÄÄÄÄ</p></body></html>'
    result = bare_extraction(mystring, config=ZERO_CONFIG, as_dict=True)
    assert isinstance(result, dict) and len(result) == 20


def test_exotic_tags(xmloutput=False):
    options = DEFAULT_OPTIONS
    options.config = ZERO_CONFIG
    # cover some edge cases with a specially crafted file
    result = load_mock_page('http://exotic_tags', xml_flag=xmloutput, tei_output=True)
    assert 'Teletype text' in result and 'My new car is silver.' in result
    filepath = os.path.join(TEST_DIR, 'resources', 'exotic_tags_tei.html')
    with open(filepath) as f:
        content = etree.fromstring(f.read())
    res = xml.check_tei(content, 'http://dummy')
    assert etree.tostring(res).startswith(b'<html>\n<text>\n<body>\n<div>\n\n<hi rend="uppercase">Hello</hi>\n<p>Teletype text</p>')
    # misformed HTML declaration
    htmlstring = '<!DOCTYPE HTML PUBLIC "-//W3C//DTD HTML 4.01 Transitional//EN" 2012"http://www.w3.org/TR/html4/loose.dtd"><html><head></head><body><p>ABC</p></body></html>'
    # outputs '012"http://www.w3.org/TR/html4/loose.dtd">\nABC'
    assert 'ABC' in extract(htmlstring, config=ZERO_CONFIG)
    # quotes
    assert handle_quotes(etree.Element('quote'), options) is None
    assert handle_table(etree.Element('table'), TAG_CATALOG, options) is None
    # p within p
    element, second = etree.Element('p'), etree.Element('p')
    element.text, second.text = '1st part.', '2nd part.'
    element.append(second)
    # delete last <lb>
    element.append(etree.Element('lb'))
    converted = handle_paragraphs(element, ['p'], options)
    assert etree.tostring(converted) == b'<p>1st part. 2nd part.</p>'
    # naked div with <lb>
    assert '1.\n2.\n3.' in extract('<html><body><main><div>1.<br/>2.<br/>3.<br/></div></main></body></html>', no_fallback=True, config=ZERO_CONFIG)
    # HTML5: <details>
    htmlstring = '<html><body><article><details><summary>Epcot Center</summary><p>Epcot is a theme park at Walt Disney World Resort featuring exciting attractions, international pavilions, award-winning fireworks and seasonal special events.</p></details></article></body></html>'
    my_result = extract(htmlstring, no_fallback=True, config=ZERO_CONFIG)
    assert 'Epcot Center' in my_result and 'award-winning fireworks' in my_result
    my_result = extract(htmlstring, no_fallback=False, config=ZERO_CONFIG)
    assert 'Epcot Center' in my_result and 'award-winning fireworks' in my_result
    # edge cases
    htmlstring = '''<!DOCTYPE html>
<html>
  <head>
    <meta charset="UTF-8">
    <title>A weird bug</title>
  </head>
  <body>
      <div>
        <h1>Lorem ipsum dolor sit amet, consectetur adipiscing elit.</h1>
        <h2>Sed et interdum lectus.</h2>
        <p>Quisque molestie nunc eu arcu condimentum fringilla.</p>
        <!-- strong can be changed to b, em, i, u, or kbd -->
        <strong><a></a></strong>
        <h2>Aliquam eget interdum elit, id posuere ipsum.</h2>
        <p>Phasellus lectus erat, hendrerit sed tortor ac, dignissim vehicula metus.</p>
      </div>
  </body>
</html>'''
    assert extract(htmlstring, include_formatting=True, include_links=True, include_images=True) is not None
    htmlstring = '''<!DOCTYPE html>
<html>
  <head>
    <meta charset="UTF-8">
    <title>A weird bug</title>
  </head>
  <body>
    <div id="content">
      <h1>A header</h1>
      <h2>Very specific bug so odd</h2>
      <h3>Nested header</h3>
      <p>Some "hyphenated-word quote" followed by a bit more text line.</p>
      <em><p>em improperly wrapping p here</p></em>
      <p>Text here</p>
    </div>
  </body>
</html>'''
    assert extract(htmlstring, include_formatting=True, include_links=True, include_images=True) is not None
    # comments
    assert extract('<html><body><article><p>text</p><div class="comments"><p>comment</p></div></article></body></html>', include_comments=True, no_fallback=True, config=ZERO_CONFIG).endswith("\ncomment")


def test_formatting():
    '''Test HTML formatting conversion and extraction'''
    options = DEFAULT_OPTIONS

    # trailing <lb>
    my_document = html.fromstring('<html><body><p>This here is the text.<br/></p></body></html>')
    my_result = extract(my_document, output_format='xml', config=ZERO_CONFIG)
    assert 'lb' not in my_result
    # simple formatting
    my_document = html.fromstring('<html><body><p><b>This here is in bold font.</b></p></body></html>')
    my_result = extract(my_document, output_format='xml', include_formatting=True, config=ZERO_CONFIG)
    assert '<hi rend="#b">This here is in bold font.</hi>' in my_result
    # titles as markdown
    my_document = html.fromstring('<html><body><article><h3>Title</h3><p><b>This here is in bold font.</b></p></article></body></html>')
    my_result = extract(my_document, output_format='txt', include_formatting=True, config=ZERO_CONFIG)
    assert my_result == '### Title\n**This here is in bold font.**'
<<<<<<< HEAD

    # space between paragraphs
    my_document = html.fromstring('<html><body><article><h3>Title</h3><p>Paragraph 1</p><p>Paragraph 2</p></article></body></html>')
    my_result = extract(my_document, output_format='txt', include_formatting=True, config=ZERO_CONFIG)
    assert my_result.endswith('Paragraph 1\n\nParagraph 2')

=======
    # code sections
    my_document = html.fromstring('<html><body><article><h3>Title</h3><p>Here is a code sample:</p><code>import trafilatura</code></p></article></body></html>')
    my_result = extract(my_document, output_format='txt', include_formatting=True, config=ZERO_CONFIG)
    assert my_result == """### Title
Here is a code sample:
`import trafilatura`"""
    my_document = html.fromstring('<html><body><article><h3>Title</h3><p>Here is a code sample:</p><code>import trafilatura\ntrafilatura.extract("")</code></p></article></body></html>')
    my_result = extract(my_document, output_format='txt', include_formatting=True, config=ZERO_CONFIG)
    assert my_result == """### Title
Here is a code sample:
```
import trafilatura
trafilatura.extract("")
```"""
    
>>>>>>> 20d291f8
    # nested
    my_document = html.fromstring('<html><body><p><b>This here is in bold and <i>italic</i> font.</b></p></body></html>')
    my_result = extract(my_document, output_format='xml', include_formatting=True, config=ZERO_CONFIG)
    assert '<hi rend="#b">This here is in bold and italic font.</hi>' in my_result
    # empty
    my_document = html.fromstring('<html><body><p><b><i></i></b></p></body></html>')
    my_result = extract(my_document, output_format='xml', include_formatting=True, config=ZERO_CONFIG)
    assert '<main/>' in my_result
    # wild div
    my_document = html.fromstring('<html><body><article><div><strong>Wild text</strong></div></article></body></html>')
    my_result = extract(my_document, output_format='xml', include_formatting=True, config=ZERO_CONFIG)
    assert '<p>' in my_result and '<hi rend="#b">Wild text</hi>' in my_result  # no rend so far
    my_document = html.fromstring('<html><body><article><div><strong>Wild text</strong></div></article></body></html>')
    my_result = extract(my_document, config=ZERO_CONFIG)
    assert my_result == 'Wild text'
    # links
    doc = html.fromstring('<html><body><p><a href="">Link text</a></p></body></html>')
    my_result = extract(doc, config=ZERO_CONFIG)
    assert my_result == 'Link text'
    # line-breaks
    doc = html.fromstring('<html><body><p><br/></p></body></html>')
    my_result = extract(doc, config=ZERO_CONFIG)
    assert my_result == ''
    doc = html.fromstring('<html><body><p><br/>Here is the text.</p></body></html>')
    my_result = extract(doc, config=ZERO_CONFIG)
    assert my_result == 'Here is the text.'
    # handle formatting tails
    element = etree.Element("hi")
    element.text = 'Here is the text.'
    element.tail = 'And a tail.'
    options.config = ZERO_CONFIG
    converted = handle_formatting(element, options)
    assert etree.tostring(converted) == b'<p><hi>Here is the text.</hi>And a tail.</p>'
    # empty elements
    my_document = html.fromstring('<html><body><div>\t\n</div><div>There is text here.</div></body></html>')
    my_result = extract(my_document, output_format='xml', config=ZERO_CONFIG)
    assert '<main>\n    <p>There is text here.</p>\n  </main>' in my_result
    # lists with links
    my_document = html.fromstring('<html><body><article><ul><li>Number 1</li><li>Number <a href="test.html">2</a></li><li>Number 3</li><p>Test</p></article></body></html>')
    my_result = extract(my_document, output_format='xml', include_links=True, config=ZERO_CONFIG)
    assert '<item>Number <ref target="test.html">2</ref></item>' in my_result

    # XML and Markdown formatting within <p>-tag
    my_document = html.fromstring('<html><body><p><b>bold</b>, <i>italics</i>, <tt>tt</tt>, <strike>deleted</strike>, <u>underlined</u>, <a href="test.html">link</a> and additional text to bypass detection.</p></body></html>')
    my_result = extract(copy(my_document), no_fallback=True, include_formatting=False, config=ZERO_CONFIG)
    # TXT: newline problem here
    assert my_result == 'bold, italics, tt,\ndeleted, underlined, link and additional text to bypass detection.'

    my_result = extract(copy(my_document), output_format='xml', no_fallback=True, include_formatting=True, config=ZERO_CONFIG)
    assert '<p><hi rend="#b">bold</hi>, <hi rend="#i">italics</hi>, <hi rend="#t">tt</hi>, <del>deleted</del>, <hi rend="#u">underlined</hi>, link and additional text to bypass detection.</p>' in my_result
    assert 'rend="#b"' in my_result and 'rend="#i"' in my_result and 'rend="#t"' in my_result and 'rend="#u"' in my_result and '<del>' in my_result

    my_result = extract(copy(my_document), output_format='xml', include_formatting=True, include_links=True, no_fallback=True, config=ZERO_CONFIG)
    assert '<p><hi rend="#b">bold</hi>, <hi rend="#i">italics</hi>, <hi rend="#t">tt</hi>, <del>deleted</del>, <hi rend="#u">underlined</hi>, <ref target="test.html">link</ref> and additional text to bypass detection.</p>' in my_result
    my_result = extract(my_document, output_format='txt', no_fallback=True, include_formatting=True, config=ZERO_CONFIG)
    assert my_result == '**bold**, *italics*, `tt`, ~~deleted~~, __underlined__, link and additional text to bypass detection.'

    # double <p>-elems
    # could be solved by keeping the elements instead of reconstructing them
    my_document = html.fromstring('<html><body><p>AAA, <p>BBB</p>, CCC.</p></body></html>')
    my_result = extract(my_document, output_format='xml', include_formatting=True, include_links=True, no_fallback=True, config=ZERO_CONFIG)
    assert 'AAA' in my_result and 'BBB' in my_result and 'CCC' in my_result

    # line-break following formatting
    my_document = html.fromstring('<html><body><article><p><strong>Staff Review of the Financial Situation</strong><br>Domestic financial conditions remained accommodative over the intermeeting period.</p></article></body></html>')
    my_result = extract(my_document, output_format='txt', no_fallback=True, config=ZERO_CONFIG)
    assert my_result == 'Staff Review of the Financial Situation\nDomestic financial conditions remained accommodative over the intermeeting period.'
    # title with formatting
    my_document = html.fromstring('<html><body><article><h4 id="1theinoperator">1) The <code>in</code> Operator</h4><p>The easiest way to check if a Python string contains a substring is to use the <code>in</code> operator. The <code>in</code> operator is used to check data structures for membership in Python. It returns a Boolean (either <code>True</code> or <code>False</code>) and can be used as follows:</p></article></body></html>')
    my_result = extract(my_document, output_format='xml', no_fallback=True, include_formatting=True, config=ZERO_CONFIG)
    assert '<head rend="h4">1) The <code>in</code> Operator</head>' in my_result and '<p>The easiest way to check if a Python string contains a substring is to use the <code>in</code> operator. The <code>in</code> operator is used to check data structures for membership in Python. It returns a Boolean (either <code>True</code> or <code>False</code>) and can be used as follows:</p>' in my_result


def test_baseline():
    _, string, length = baseline('')
    assert (string, length) == ('', 0)
    my_document = r'<html><body><script type="application/ld+json">{"description":"In letzter Zeit kam man am Begriff \"Hygge\", was so viel wie \"angenehm\" oder \"gemütlich\" bedeutet, ja nicht vorbei. Jetzt macht ihm ein neuer Glücks-Trend ...","image":[{"name":"Mit der Ikigai-Methode wirst du glücklicher","url":"https:\/\/image.brigitte.de\/10973004\/uncropped-0-0\/7d00b2658fd0a3b19e1b161f4657cc20\/Xw\/ikigai--1-.jpg","width":"2048","height":"1366","@type":"ImageObject"},{"name":"Mit der Ikigai-Methode wirst du glücklicher","url":"https:\/\/image.brigitte.de\/10973004\/16x9-1280-720\/bf947c7c24167d7c0adae0be10942d57\/Uf\/ikigai--1-.jpg","width":"1280","height":"720","@type":"ImageObject"},{"name":"Mit der Ikigai-Methode wirst du glücklicher","url":"https:\/\/image.brigitte.de\/10973004\/16x9-938-528\/bf947c7c24167d7c0adae0be10942d57\/JK\/ikigai--1-.jpg","width":"938","height":"528","@type":"ImageObject"},{"name":"Mit der Ikigai-Methode wirst du glücklicher","url":"https:\/\/image.brigitte.de\/10973004\/large1x1-622-622\/f5544b7d67e1be04f7729b130e7e0485\/KN\/ikigai--1-.jpg","width":"622","height":"622","@type":"ImageObject"}],"mainEntityOfPage":{"@id":"https:\/\/www.brigitte.de\/liebe\/persoenlichkeit\/ikigai-macht-dich-sofort-gluecklicher--10972896.html","@type":"WebPage"},"headline":"Ikigai macht dich sofort glücklicher!","datePublished":"2019-06-19T14:29:08+0000","dateModified":"2019-06-19T14:29:10+0000","author":{"name":"BRIGITTE.de","@type":"Organization"},"publisher":{"name":"BRIGITTE.de","logo":{"url":"https:\/\/image.brigitte.de\/11476842\/uncropped-0-0\/f19537e97b9189bf0f25ce924168bedb\/kK\/bri-logo-schema-org.png","width":"167","height":"60","@type":"ImageObject"},"@type":"Organization"},"articleBody":"In letzter Zeit kam man am Begriff \"Hygge\" (\"gemütlich\" oder \"angenehm\") nicht vorbei. Jetzt macht ihm ein neuer Glücks-Trend Konkurrenz: \"Ikigai\". Bist du glücklich? Schwierige Frage, nicht wahr? Viele von uns müssen da erst mal überlegen.","@type":"NewsArticle"}</script></body></html>'
    _, result, _  = baseline(my_document)
    assert result.startswith('In letzter Zeit kam man') and result.endswith('erst mal überlegen.')
    my_document = '<html><body><article>' + 'The article consists of this text.'*10 + '</article></body></html>'
    _, result, _ = baseline(my_document)
    assert result is not None
    my_document = '<html><body><article><b>The article consists of this text.</b></article></body></html>'
    _, result, _ = baseline(my_document)
    assert result is not None
    my_document = '<html><body><quote>This is only a quote but it is better than nothing.</quote></body></html>'
    _, result, _ = baseline(my_document)
    assert result is not None
    my_document = "<html><body><div>   Document body...   </div><script> console.log('Hello world') </script></body></html>"
    _, result, _ = baseline(my_document)
    assert result == 'Document body...'


def test_html2txt():
    mydoc = "<html><body>Here is the body text</body></html>"
    assert html2txt(mydoc) == "Here is the body text"
    assert html2txt(html.fromstring(mydoc)) == "Here is the body text"
    assert html2txt("") == ""
    assert html2txt("123") == ""
    assert html2txt("<html></html>") == ""
    assert html2txt("<html><body/></html>") == ""
    assert html2txt("<html><body><style>font-size: 8pt</style><p>ABC</p></body></html>") == "ABC"


def test_external():
    '''Test external components'''
    options = DEFAULT_OPTIONS
    options.tables = True
    # remove unwanted elements
    mydoc = html.fromstring('<html><body><footer>Test text</footer></body></html>')
    _, _, mylen = sanitize_tree(mydoc, options)
    assert mylen == 0
    mydoc = html.fromstring('<html><body><table><th>Test text</th><tr><td>Test</td></tr></table></body></html>')
    _, _, mylen = sanitize_tree(mydoc, options)
    assert mylen > 0
    # strip fancy tags while including links and images
    mydoc = html.fromstring('<html><body><p>Text here <fancy>Test text</fancy><a href="">with a link</a>.</p><img src="test.jpg"/></body></html>')
    mytree, _, _ = sanitize_tree(mydoc, options)
    assert len(mytree) == 1
    mydoc = html.fromstring('<html><body><p>Text here <fancy>Test text</fancy><a href="">with a link</a>.</p><img src="test.jpg"/></body></html>')
    options.links, options.images = True, True
    mytree, _, _ = sanitize_tree(mydoc, options)
    myelems = {element.tag for element in set(mytree.iter())}
    assert 'graphic' in myelems and 'ref' in myelems
    # test langid
    if LANGID_FLAG is True:
        doc = html.fromstring('<html><body>' + '<p>Non è inglese.</p>'*20 + '</body></html>')
        assert extract(doc, no_fallback=False, target_language='en', deduplicate=False) is None
    # no tables
    with open(os.path.join(RESOURCES_DIR, 'apache.html')) as f:
        teststring = f.read()
    assert 'localhost:80' in extract(teststring, no_fallback=False, include_tables=True)
    assert 'localhost:80' not in extract(teststring, no_fallback=False, include_tables=False)
    with open(os.path.join(RESOURCES_DIR, 'scam.html')) as f:
        teststring = f.read()
    assert extract(teststring, no_fallback=True, include_tables=False) == ''
    assert extract(teststring, no_fallback=False, include_tables=False) == ''
    # invalid XML attributes: namespace colon in attribute key (issue #375). Those attributes should be stripped
    bad_xml = 'Testing<ul style="" padding:1px; margin:15px""><b>Features:</b> <li>Saves the cost of two dedicated phone lines.</li> al station using Internet or cellular technology.</li> <li>Requires no change to the existing Fire Alarm Control Panel configuration. The IPGSM-4G connects directly to the primary and secondary telephone ports.</li>'
    res = extract(bad_xml, output_format='xml')
    assert "Features" in res

def test_images():
    '''Test image extraction function'''
    # file type
    assert utils.is_image_file('test.jpg') is True
    assert utils.is_image_file('test.txt') is False
    # tag with attributes
    assert handle_image(html.fromstring('<img src="test.jpg"/>')) is not None
    assert handle_image(html.fromstring('<img data-src="test.jpg" alt="text" title="a title"/>')) is not None
    assert handle_image(html.fromstring('<img other="test.jpg"/>')) is None
    # HTML conversion
    assert handle_textelem(etree.Element('graphic'), [], DEFAULT_OPTIONS) is None
    with open(os.path.join(RESOURCES_DIR, 'http_sample.html')) as f:
        teststring = f.read()
    assert '![Example image](test.jpg)' not in extract(teststring)
    assert '![Example image](test.jpg)' in extract(teststring, include_images=True, no_fallback=True)
    assert '<graphic src="test.jpg" title="Example image"/>' in extract(teststring, include_images=True, no_fallback=True, output_format='xml', config=ZERO_CONFIG)
    assert extract('<html><body><article><img data-src="test.jpg" alt="text" title="a title"/></article></body></html>', include_images=True, no_fallback=True) == '![a title text](test.jpg)'

    # CNN example
    mydoc = html.fromstring('<img class="media__image media__image--responsive" alt="Harry and Meghan last March, in their final royal engagement." data-src-mini="//cdn.cnn.com/cnnnext/dam/assets/210307091919-harry-meghan-commonwealth-day-small-169.jpg" data-src-xsmall="//cdn.cnn.com/cnnnext/dam/assets/210307091919-harry-meghan-commonwealth-day-medium-plus-169.jpg" data-src-small="//cdn.cnn.com/cnnnext/dam/assets/210307091919-harry-meghan-commonwealth-day-large-169.jpg" data-src-medium="//cdn.cnn.com/cnnnext/dam/assets/210307091919-harry-meghan-commonwealth-day-exlarge-169.jpg" data-src-large="//cdn.cnn.com/cnnnext/dam/assets/210307091919-harry-meghan-commonwealth-day-super-169.jpg" data-src-full16x9="//cdn.cnn.com/cnnnext/dam/assets/210307091919-harry-meghan-commonwealth-day-full-169.jpg" data-src-mini1x1="//cdn.cnn.com/cnnnext/dam/assets/210307091919-harry-meghan-commonwealth-day-small-11.jpg" data-demand-load="loaded" data-eq-pts="mini: 0, xsmall: 221, small: 308, medium: 461, large: 781" src="//cdn.cnn.com/cnnnext/dam/assets/210307091919-harry-meghan-commonwealth-day-exlarge-169.jpg" data-eq-state="mini xsmall small medium" data-src="//cdn.cnn.com/cnnnext/dam/assets/210307091919-harry-meghan-commonwealth-day-exlarge-169.jpg">')
    myimage = handle_image(mydoc)
    assert myimage is not None and 'alt' in myimage.attrib and 'src' in myimage.attrib
    # modified CNN example
    mydoc = html.fromstring('<img class="media__image media__image--responsive" alt="Harry and Meghan last March, in their final royal engagement." data-src-mini="//cdn.cnn.com/cnnnext/dam/assets/210307091919-harry-meghan-commonwealth-day-small-169.jpg" data-src-xsmall="//cdn.cnn.com/cnnnext/dam/assets/210307091919-harry-meghan-commonwealth-day-medium-plus-169.jpg" data-src-small="//cdn.cnn.com/cnnnext/dam/assets/210307091919-harry-meghan-commonwealth-day-large-169.jpg" data-src-medium="//cdn.cnn.com/cnnnext/dam/assets/210307091919-harry-meghan-commonwealth-day-exlarge-169.jpg" data-src-large="//cdn.cnn.com/cnnnext/dam/assets/210307091919-harry-meghan-commonwealth-day-super-169.jpg" data-src-full16x9="//cdn.cnn.com/cnnnext/dam/assets/210307091919-harry-meghan-commonwealth-day-full-169.jpg" data-src-mini1x1="//cdn.cnn.com/cnnnext/dam/assets/210307091919-harry-meghan-commonwealth-day-small-11.jpg" data-demand-load="loaded" data-eq-pts="mini: 0, xsmall: 221, small: 308, medium: 461, large: 781">')
    myimage = handle_image(mydoc)
    assert myimage is not None and 'alt' in myimage.attrib and 'src' in myimage.attrib and myimage.get('src').startswith('http')


def test_links():
    '''Test link extraction function'''
    options = DEFAULT_OPTIONS
    options.config = ZERO_CONFIG
    assert handle_textelem(etree.Element('ref'), [], options) is None
    assert handle_formatting(html.fromstring('<a href="testlink.html">Test link text.</a>'), options) is not None
    # empty link
    mydoc = html.fromstring('<html><body><p><a></a><b>Some text.</b></p></body></html>')
    assert extract(mydoc) is not None
    # link with target
    mydoc = html.fromstring('<html><body><p><a href="testlink.html">Test link text.</a> This part of the text has to be long enough.</p></body></html>')
    assert 'testlink.html' not in extract(copy(mydoc))
    assert '[Test link text.](testlink.html) This part of the text has to be long enough.' in extract(copy(mydoc), include_links=True, no_fallback=True, config=ZERO_CONFIG)
    # relative link conversion
    assert '[Test link text.](https://www.example.com/testlink.html) This part of the text has to be long enough.' in extract(copy(mydoc), url='https://www.example.com/', include_links=True, no_fallback=True, config=ZERO_CONFIG)
    # link without target
    mydoc = html.fromstring('<html><body><p><a>Test link text.</a> This part of the text has to be long enough.</p></body></html>')
    assert '[Test link text.] This part of the text has to be long enough.' in extract(copy(mydoc), include_links=True, no_fallback=True, config=ZERO_CONFIG)
    mydoc = html.fromstring('<html><body><article><a>Segment 1</a><h1><a>Segment 2</a></h1><p>Segment 3</p></article></body></html>')
    result = extract(copy(mydoc), output_format='xml', include_links=True, no_fallback=True, config=ZERO_CONFIG)
    assert '1' in result and '2' in result and '3' in result
    with open(os.path.join(RESOURCES_DIR, 'http_sample.html')) as f:
        teststring = f.read()
    assert 'testlink.html' not in extract(teststring, config=ZERO_CONFIG)
    assert '[link](testlink.html)' in extract(teststring, include_links=True, no_fallback=True, config=ZERO_CONFIG)
    assert '<ref target="testlink.html">link</ref>' in extract(teststring, include_links=True, no_fallback=True, output_format='xml', config=ZERO_CONFIG)
    # test license link
    mydoc = html.fromstring('<html><body><p>Test text under <a rel="license" href="">CC BY-SA license</a>.</p></body></html>')
    assert 'license="CC BY-SA license"' in extract(mydoc, include_links=True, no_fallback=True, output_format='xml', config=ZERO_CONFIG)


def test_tei():
    '''test TEI-related functions'''
    # open local resources to avoid redownloading at each run
    with open(os.path.join(RESOURCES_DIR, 'httpbin_sample.html')) as f:
        teststring = f.read()
    # download, parse and validate simple html file
    result1 = extract(teststring, "mocked", no_fallback=True, output_format='xmltei', tei_validation=False)
    result2 = extract(teststring, "mocked", no_fallback=True, output_format='xmltei', tei_validation=True)
    assert result1 is not None and result1 == result2
    assert xml.validate_tei(etree.fromstring(result1)) is True
    assert xml.validate_tei(etree.fromstring(teststring)) is False
    # test with another file
    with open(os.path.join(RESOURCES_DIR, 'http_sample.html')) as f:
        teststring = f.read()
    # download, parse and validate simple html file
    result = extract(teststring, "mocked", no_fallback=True, include_comments=True, output_format='xmltei', tei_validation=False)
    assert result is not None # and '<p>license</p>' in result
    assert xml.validate_tei(etree.fromstring(result)) is True
    result = extract(teststring, "mocked", no_fallback=True, include_comments=False, output_format='xmltei', tei_validation=False)
    assert result is not None # and '<p>license</p>' in result
    assert xml.validate_tei(etree.fromstring(result)) is True
    # include ID in metadata
    result = extract(teststring, "mocked", no_fallback=True, output_format='xmltei', tei_validation=False, record_id='0001')
    assert result is not None
    assert xml.validate_tei(etree.fromstring(result)) is True
    # test header + metadata
    tei = etree.Element('TEI', xmlns='http://www.tei-c.org/ns/1.0')
    header = etree.SubElement(tei, 'teiHeader')
    docmeta = Document()
    docmeta.categories, docmeta.tags = [], []
    docmeta.title = 'Title'
    assert xml.write_fullheader(header, docmeta) is not None
    docmeta.sitename = 'Site Name'
    docmeta.date = '2021-01-01'
    assert xml.write_fullheader(header, docmeta) is not None
    docmeta.date = None
    assert xml.write_fullheader(header, docmeta) is not None
    docmeta.hostname = 'hostname'
    assert xml.write_fullheader(header, docmeta) is not None
    docmeta.sitename = None
    docmeta.license = 'CC BY-SA'
    docmeta.url = 'https://test.org/'
    docmeta.categories = ['cat1', 'cat2']
    assert xml.write_fullheader(header, docmeta) is not None
    docmeta.date = '2021-01-01'
    assert xml.write_fullheader(header, docmeta) is not None
    docmeta.title, docmeta.sitename = None, None
    assert xml.write_fullheader(header, docmeta) is not None
    xml_doc = etree.fromstring("<TEI><text><body><div>text</div></body></text></TEI>")
    cleaned = xml.check_tei(xml_doc, "fake_url")
    result = [(elem.tag, elem.text) for elem in cleaned.find(".//div").iter()]
    expected = [("div", None), ("p", "text")]
    assert result == expected
    xml_doc = etree.fromstring("<TEI><text><body><div><div>text1<p>text2</p></div></div></body></text></TEI>")
    cleaned = xml.check_tei(xml_doc, "fake_url")
    result = [(elem.tag, elem.text) for elem in cleaned.find(".//div").iter()]
    expected = [("div", None), ("div", None), ("p", "text1 text2")]
    assert result == expected
    xml_doc = etree.fromstring("<TEI><text><body><div><div>text1<head>text2</head></div></div></body></text></TEI>")
    cleaned = xml.check_tei(xml_doc, "fake_url")
    result = [(elem.tag, elem.text) for elem in cleaned.find(".//div").iter()]
    expected = [("div", None), ("div", None), ("p", "text1"), ("ab", "text2")]
    assert result == expected
    xml_doc = etree.fromstring("<TEI><text><body><div><div>text1<p>text2</p></div>has to be there</div></body></text></TEI>")
    cleaned = xml.check_tei(xml_doc, "fake_url")
    result = [(elem.tag, elem.text, elem.tail) for elem in cleaned.find(".//div/div").iter()]
    expected = [("div", None, None), ("p", "text1 text2 has to be there", None)]
    assert result == expected
    xml_doc = etree.fromstring("<TEI><text><body><div><div>text1<quote>text2</quote></div>has to be there</div></body></text></TEI>")
    cleaned = xml.check_tei(xml_doc, "fake_url")
    result = [(elem.tag, elem.text, elem.tail) for elem in cleaned.find(".//div/div").iter()]
    expected = [("div", None, None), ("p", "text1", None), ("quote", "text2", None), ("p", "has to be there", None)]
    assert result == expected
    xml_doc = etree.fromstring("<TEI><text><body><div><div>text1<p>text2</p>has to be there</div></div></body></text></TEI>")
    cleaned = xml.check_tei(xml_doc, "fake_url")
    result = [(elem.tag, elem.text, elem.tail) for elem in cleaned.find(".//div/div").iter()]
    expected = [("div", None, None), ("p", "text1 text2 has to be there", None)]
    assert result == expected
    htmlstring = html.fromstring("<html><head/><body><div><h2><p>text</p></h2></div></body></html>")
    extracted = extract(htmlstring, url='mocked', no_fallback=True, output_format="xmltei")
    assert xml.validate_tei(etree.fromstring(extracted)) is True
    htmlstring  = html.fromstring("<html><body><article><h1>title</h1><h2>subtitle</h2><p>text</p></article></body></html>")
    extracted = extract(htmlstring, url="mocked", no_fallback=True, output_format="xmltei")
    assert '<ab rend="h1" type="header">title</ab>' in extracted
    assert '<ab rend="h2" type="header">subtitle</ab>' in extracted
    htmlstring = html.fromstring(
    """<html>
        <body><article>
            <h2><div>
              <p>content</p>
              <ul>
                <li>text1</li>
                <li>text2</li>
              </ul>
            </div></h2>
        </article></body>
        </html>"""
    )
    extracted = extract(htmlstring, url="mocked", no_fallback=True, output_format="xmltei")
    assert '<ab rend="h2" type="header">content<list rend="ul"><item>text1' in extracted.replace("\n", "")
    # merge double elements
    tree = html.fromstring(
    """<html>
        <body>
            <p><p>
              <span><p>content</p></span>
            </p></p>
        </body>
        </html>"""
    )
    tree = xml.remove_empty_elements(xml.strip_double_tags(tree))
    result = utils.sanitize(etree.tostring(tree, encoding="unicode")).replace("\n", "")
    assert result == "<html><body><p><span>content</span></p></body></html>"
    tree = html.fromstring(
    """
    <html>
        <body>
            <div>
                <div>
                    <p>
                        <p>text</p>
                    <p>
                </div>
            </div>
        </body>
    </html>
    """
    )
    xml.strip_double_tags(tree)
    assert tree.find(".//div/div") is not None and tree.find(".//p/p") is None
    tree = etree.XML(
    """
    <html><body>
        <div>
            <p>text1<lb/>text2<p>text3</p><lb/>text4</p>
            <p>text5<p>text6</p></p>
        </div>
    </body></html>
    """
    )
    xml.strip_double_tags(tree)
    assert tree.find(".//p/p") is None
    tree = etree.XML(
    """
    <html><body>
        <div>
            <p>text1<lb/>text2<p>text3</p><lb/>text4</p>
            <p>text5<p>text6<p>text7</p></p></p>
        </div>
    </body></html>
    """
    )
    xml.strip_double_tags(tree)
    assert tree.find(".//p/p") is None
    assert "text7" in etree.tostring(tree, encoding="unicode")
    # nested elements with same tag not merged
    tree = html.fromstring(
    """<html>
        <body>
            <div>
                <p>
                  <list>
                    <item>
                        <p>text</p>
                    </item>
                  </list>
                </p>
                <p>
                    <table>
                      <row>
                        <cell>
                          <p>text1</p>
                         </cell>
                      </row>
                    </table>
                </p>
                <p>
                    <note>
                      <p>text2</p>
                    </note>
                </p>
                <p>
                    <quote>
                        <p>text3</p>
                    </quote>
                </p>
                <p>
                    <figure>
                        <p>text4</p>
                    </figure>
                </p>
            </div>
        </body>
    </html>"""
    )
    xml.strip_double_tags(tree)
    for parent_tag in ["item", "cell", "quote", "note", "figure"]:
        assert tree.find(f".//{parent_tag}/p") is not None


def test_htmlprocessing():
    '''test html-related functions'''
    options = DEFAULT_OPTIONS
    options.tables = True
    assert trafilatura.htmlprocessing.tree_cleaning(etree.Element('html'), options) is not None
    assert trafilatura.htmlprocessing.prune_html(etree.Element('unwanted')) is not None
    mydoc = html.fromstring('<html><body><table><a href="">Link</a></table><img src="test.jpg"/><u>Underlined</u><tt>True Type</tt><sub>Text</sub><sup>Text</sup></body></html>')
    options.formatting, options.images, options.links = True, True, True
    myconverted = trafilatura.htmlprocessing.convert_tags(mydoc, options)
    assert myconverted.xpath('.//ref') and myconverted.xpath('.//graphic') and myconverted.xpath('.//hi[@rend="#t"]') and myconverted.xpath('.//table')
    options.images, options.tables = True, False
    myconverted = trafilatura.htmlprocessing.tree_cleaning(mydoc, options)
    assert myconverted.xpath('.//graphic') and not myconverted.xpath('.//table')
    mydoc = html.fromstring('<html><body><article><h1>Test headline</h1><p>Test</p></article></body></html>')
    assert '<head rend="h1">Test headline</head>' in extract(copy(mydoc), output_format='xml', config=ZERO_CONFIG, no_fallback=True)
    assert '<ab rend="h1" type="header">Test headline</ab>' in extract(copy(mydoc), output_format='xmltei', config=ZERO_CONFIG, no_fallback=True)
    # merge with parent function
    element = etree.Element('test')
    xml.merge_with_parent(element)
    mydoc = html.fromstring('<html><body><p><span>A</span><span>B</span><span>C</span></p></body></html>')
    for element in mydoc.iter('span'):
        xml.merge_with_parent(element)
    assert b'<p>A B C</p>' in etree.tostring(mydoc)
    mydoc = html.fromstring('<html><body><p><span>A</span><span>B</span> tail<span>C</span></p></body></html>')
    for element in mydoc.iter('span'):
        xml.merge_with_parent(element)
    assert b'<p>A B tail C</p>' in etree.tostring(mydoc)
    # paywalls
    my_html = '<html><body><main><p>1</p><p id="paywall">2</p><p>3</p></main></body></html>'
    assert extract(my_html, config=ZERO_CONFIG, no_fallback=True) == '1\n3'
    assert extract(my_html, config=ZERO_CONFIG, no_fallback=False) == '1\n3'
    # test tail of node deleted if set as text
    node = etree.fromstring("<div><p></p>tail</div>")[0]
    trafilatura.htmlprocessing.process_node(node, options)
    assert node.text == 'tail'
    assert node.tail is None
    node = etree.fromstring("<list><item></item>text in tail</list>")[0]
    trafilatura.htmlprocessing.process_node(node, options)
    assert node.text == "text in tail"
    assert node.tail is None
    line_break = etree.fromstring("<p><lb/>tail</p>")[0]
    trafilatura.htmlprocessing.process_node(line_break, options)
    assert line_break.text is None
    assert line_break.tail == "tail"
    node = etree.fromstring("<div><p>some text</p>tail</div>")[0]
    trafilatura.htmlprocessing.process_node(node, options)
    assert node.text == "some text"
    assert node.tail == "tail"


def test_extraction_options():
    '''Test the different parameters available in extract() and bare_extraction()'''
    my_html = '<html><head><meta http-equiv="content-language" content="EN"/></head><body><div="article-body"><p>Text.<!-- comment --></p></div></body></html>'
    with pytest.raises(NameError) as err:
        extract(my_html, json_output=True)
    assert extract(my_html, config=NEW_CONFIG) is None
    assert extract(my_html, config=ZERO_CONFIG) is not None
    assert extract(my_html, with_metadata=True, output_format='xml', config=ZERO_CONFIG) is None
    assert extract(my_html, only_with_metadata=True, output_format='xml', config=ZERO_CONFIG) is None
    assert extract(my_html, target_language='de', config=ZERO_CONFIG) is None
    assert etree.tostring(try_justext(html.fromstring(my_html), None, 'de')) == b'<body/>'
    # assert extract(my_html) is None

    my_html = '<html><head/><body>' + '<p>ABC def ghi jkl.</p>'*1000 + '<p>Posted on 1st Dec 2019<.</p></body></html>'
    assert bare_extraction(my_html, config=ZERO_CONFIG)["date"] is not None
    assert bare_extraction(my_html, config=NEW_CONFIG)["date"] is None


def test_precision_recall():
    '''test precision- and recall-oriented settings'''
    # the test cases could be better
    my_document = html.fromstring('<html><body><p>This here is the text.</p></body></html>')
    assert extract(my_document, favor_precision=True, config=ZERO_CONFIG, fast=True) is not None
    assert extract(my_document, favor_recall=True, config=ZERO_CONFIG, fast=True) is not None
    my_document = html.fromstring('<html><body><div class="article-body"><div class="teaser-content"><p>This here is a teaser text.</p></div><div><p>This here is the text.</p></div></body></html>')
    assert 'teaser text' in extract(my_document, favor_recall=True, config=ZERO_CONFIG, fast=True)
    assert 'teaser text' not in extract(my_document, config=ZERO_CONFIG, fast=True)
    assert 'teaser text' not in extract(my_document, favor_precision=True, config=ZERO_CONFIG, fast=True)
    my_document = html.fromstring('<html><body><article><div><p><a href="test.html">1.</a><br/><a href="test2.html">2.</a></p></div></article></body></html>')
    result = extract(my_document, favor_recall=True, config=ZERO_CONFIG, fast=True)
    assert '1' not in result
    result = extract(my_document, favor_precision=True, config=ZERO_CONFIG, fast=True)
    assert '1' not in result
    my_document = html.fromstring('<html><body><div class="article-body"><p>content</p><h2>Test</h2></div></body></html>')
    result = extract(my_document, favor_precision=True, config=ZERO_CONFIG, fast=True)
    assert 'content' in result and 'Test' not in result


def test_table_processing():
    options = DEFAULT_OPTIONS
    table_simple_cell = html.fromstring(
        "<table><tr><td>cell1</td><td>cell2</td></tr><tr><td>cell3</td><td>cell4</td></tr></table>"
    )
    processed_table = handle_table(table_simple_cell, TAG_CATALOG, options)
    result = [(child.tag, child.text) for child in processed_table.iter()]
    assert result == [
        ("table", None),
        ("row", None),
        ("cell", "cell1"),
        ("cell", "cell2"),
        ("row", None),
        ("cell", "cell3"),
        ("cell", "cell4"),
    ]
    # if a cell contains 'exotic' tags, they are cleaned during the extraction
    # process and the content is merged with the parent e.g. <td>
    table_cell_with_children = html.fromstring(
        "<table><tr><td><p>text</p><p>more text</p></td></tr></table>"
    )
    processed_table = handle_table(table_cell_with_children, TAG_CATALOG, options)
    assert (
        etree.tostring(processed_table, encoding="unicode")
        == "<table><row><cell><p>text</p><p>more text</p></cell></row></table>"
    )
    # complex table that hasn't been cleaned yet
    htmlstring = html.fromstring(
        """<html>
              <body><article>
                <table>
                  <tbody>
                    <tr>
                      <td>
                        <small>text<br></small>
                        <h4>more_text</h4>
                      </td>
                      <td><a href='link'>linktext</a></td>
                    </tr>
                  </tbody>
                </table>
              </article></body>
            </html>"""
    )
    processed = extract(
        htmlstring, no_fallback=True, output_format='xml', config=DEFAULT_CONFIG, include_links=True
    )
    result = processed.replace('\n', '').replace(' ', '')
    assert """<table><row><cell>text<head>more_text</head></cell></row></table>""" in result
    table_cell_w_text_and_child = html.fromstring(
        "<table><tr><td>text<lb/><p>more text</p></td></tr></table>"
    )
    processed_table = handle_table(
        table_cell_w_text_and_child, TAG_CATALOG, options
    )
    assert (
        etree.tostring(processed_table, encoding="unicode")
        == "<table><row><cell>text<p>more text</p></cell></row></table>"
    )
    table_cell_with_link = html.fromstring(
        "<table><tr><td><ref='test'>link</ref></td></tr></table>"
    )
    processed_table = handle_table(table_cell_with_link, TAG_CATALOG, options)
    result = [child.tag for child in processed_table.find(".//cell").iterdescendants()]
    assert result == ["p"]
    table_with_head = html.fromstring(
        """<table>
      <tr>
        <th>Month</th>
        <th>Days</th>
      </tr>
      <tr>
        <td>January</td>
        <td>31</td>
      </tr>
      <tr>
        <td>February</td>
        <td>28</td>
      </tr>
    </table>"""
    )
    processed_table = handle_table(
        table_with_head, TAG_CATALOG, options
    )
    first_row = processed_table[0]
    assert len(processed_table) == 3
    assert [
        (child.tag, child.attrib, child.text) for child in first_row.iterdescendants()
    ] == [("cell", {"role": "head"}, "Month"), ("cell", {"role": "head"}, "Days")]
    table_with_head_spanning_two_cols = html.fromstring(
        """<table>
      <tr>
        <th>Name</th>
        <th>Adress</th>
        <th colspan="2">Phone</th>
      </tr>
      <tr>
        <td>Jane Doe</td>
        <td>test@example.com</td>
        <td>phone 1</td>
        <td>phone 2</td>
      </tr>
    </table>"""
    )
    processed_table = handle_table(
        table_with_head_spanning_two_cols,
        TAG_CATALOG,
        options,
    )
    first_row = processed_table[0]
    assert len(first_row) == 3
    assert {child.tag for child in first_row.iterdescendants()} == {"cell"}
    table_cell_with_hi = html.fromstring(
        "<table><tr><td><hi>highlighted text</hi></td></tr></table>"
    )
    processed_table = handle_table(table_cell_with_hi, TAG_CATALOG, options)
    result = etree.tostring(processed_table.find(".//cell"), encoding="unicode")
    assert result == "<cell><hi>highlighted text</hi></cell>"
    table_cell_with_span = html.fromstring(
        "<table><tr><td><span style='sth'>span text</span></td></tr></table>"
    )
    processed_table = handle_table(table_cell_with_span, TAG_CATALOG, options)
    result = etree.tostring(processed_table.find(".//cell"), encoding="unicode")
    assert result == "<cell><p/></cell>"
    # tables with nested elements
    htmlstring = '''<html><body><article>
<table>
<tr><td><b>Present Tense</b></td>
<td>I buy</td>
<td>you buy</td>
<td>he/she/it buys</td>
<td>we buy</td>
<td>you buy</td>
<td>they buy</td>
</tr>
    </table></article></body></html>'''
    my_result = extract(htmlstring, no_fallback=True, output_format='xml', include_formatting=True, config=ZERO_CONFIG)
    assert '''<row>
        <cell>
          <hi>Present Tense</hi>
        </cell>
        <cell>I buy</cell>
        <cell>you buy</cell>
        <cell>he/she/it buys</cell>
        <cell>we buy</cell>
        <cell>you buy</cell>
        <cell>they buy</cell>
      </row>''' in my_result
    # table with links
    # todo: further tests and adjustsments
    htmlstring = '<html><body><article><table><tr><td><a href="test.html">' + 'ABCD'*100 + '</a></td></tr></table></article></body></html>'
    result = extract(htmlstring, no_fallback=True, output_format='xml', config=ZERO_CONFIG, include_tables=True, include_links=True)
    assert 'ABCD' not in result
    # nested table
    htmlstring = '<html><body><article><table><th>1</th><table><tr><td>2</td></tr></table></table></article></body></html>'
    result = extract(htmlstring, no_fallback=True, output_format='xml', config=ZERO_CONFIG, include_tables=True)
    # todo: all elements are there, but output not nested
    assert '<cell role="head">1</cell>' in result and '<cell>2</cell>' in result
    nested_table = html.fromstring(
        """
        <table>
        <tr>
        <td>
          <table><tr><td>1</td></tr></table>
        </td>
        </tr>
        </table>"""
    )
    processed_table = handle_table(nested_table, TAG_CATALOG, options)
    result = [
        (el.tag, el.text) if el.text is not None and el.text.strip() else el.tag
        for el in processed_table.iter()
    ]
    #assert result == ["table", "row", "cell", "table", "row", ("cell", "1")]
    assert result == ["table", "row", "cell", ("cell", "1")]
    complex_nested_table = html.fromstring(
    """
    <table>
    <tr>
    <td>
      <table><tr><td>1</td></tr></table>
    </td>
    <td>text1</td>
    </tr>
    <tr><td>text2</td></tr>
    </table>"""
    )
    processed_table = handle_table(complex_nested_table, TAG_CATALOG, options)
    result = [
        (el.tag, el.text) if el.text is not None and el.text.strip() else el.tag
        for el in processed_table.iter()
    ]
    #assert (
    #        result
    #        == ["table", "row", "cell", "table", "row", ("cell", "1"), ("cell", "text1"), "row", ("cell", "text2")]
    #)
    assert result == ['table', 'row', 'cell', ('cell', '1'), ('cell', 'text1'), 'row', ('cell', 'text2')]
    table_with_list = html.fromstring(
    """
    <table><tr><td>
    <p>a list</p>
    <list>
      <item>one</item>
      <item>two</item>
    </list>
    </td>
    </tr></table>
    """)
    processed_table = handle_table(table_with_list, TAG_CATALOG, options)
    result = [
        (el.tag, el.text) if el.text is not None and el.text.strip() else el.tag
        for el in processed_table.iter()
    ]
    # assert result == ["table", "row", "cell", ("p", "a list"), "list", ("item", "one"), ("item", "two"),]
    assert result == ['table', 'row', 'cell', ('p', 'a list'), 'list']
    broken_table = html.fromstring("<table><td>cell1</td><tr><td>cell2</td></tr></table>")
    processed_table = handle_table(broken_table, TAG_CATALOG, options)
    result = [el.tag for el in processed_table.iter()]
    assert result == ['table', 'row', 'cell', 'row', 'cell']
    broken_table = html.fromstring("<table><tr><p>text</p></tr><tr><td>cell</td></tr></table>")
    processed_table = handle_table(broken_table, TAG_CATALOG, options)
    result = [el.tag for el in processed_table.iter()]
    assert result == ["table", "row", "cell", ]
    # table nested in figure https://github.com/adbar/trafilatura/issues/301
    htmlstring = '<html><body><article><figure><table><th>1</th><tr><td>2</td></tr></table></figure></article></body></html>'
    result = extract(htmlstring, no_fallback=True, output_format='xml', config=ZERO_CONFIG, include_tables=True)
    assert "1" in result and "2" in result


def test_list_processing():
    options = DEFAULT_OPTIONS
    # malformed lists (common error)
    result = etree.tostring(handle_lists(etree.fromstring('<list>Description of the list:<item>List item 1</item><item>List item 2</item><item>List item 3</item></list>'), options))
    assert result.count(b'List item') == 3
    assert b"Description" in result
    # nested list
    htmlstring = '''<html><body><article>
<ul>
  <li>Coffee</li>
  <li>Tea
    <ul>
      <li>Black tea</li>
      <li>Green tea</li>
    </ul>
  </li>
  <li>Milk</li>
</ul>
</article></body></html>'''
    my_result = extract(htmlstring, no_fallback=True, output_format='xml', config=ZERO_CONFIG)
    expected = '''
    <list rend="ul">
      <item>Coffee</item>
      <item>Tea
        <list rend="ul">
          <item>Black tea</item>
          <item>Green tea</item>
        </list>
      </item>
      <item>Milk</item>
    </list>'''.replace("\n", "").replace(" ", "")
    assert expected in my_result.replace("\n", "").replace(" ", "")
    # description list
    htmlstring = '''<html><body><article>
 <dl>
  <dt>Coffee</dt>
  <dd>Black hot drink</dd>
  <dt>Milk</dt>
  <dd>White cold drink</dd>
</dl>
</article></body></html>'''
    my_result = extract(htmlstring, no_fallback=True, output_format='xml', config=ZERO_CONFIG)
    assert '''
    <list rend="dl">
      <item rend="dt-1">Coffee</item>
      <item rend="dd-1">Black hot drink</item>
      <item rend="dt-2">Milk</item>
      <item rend="dd-2">White cold drink</item>
    </list>''' in my_result
    list_item_with_child = html.fromstring("<list><item><p>text</p></item></list>")
    processed_list = handle_lists(list_item_with_child, options)
    result = [(child.tag, child.text) if child.text is not None else child.tag for child in processed_list.iter()]
    assert result == ["list", "item", ("p", "text")]
    list_item_with_text_and_child = html.fromstring("<list><item>text1<p>text2</p></item></list>")
    processed_list = handle_lists(list_item_with_text_and_child, options)
    result = [(child.tag, child.text) if child.text is not None else child.tag for child in processed_list.iter()]
    assert result == ["list", ("item", "text1"), ("p", "text2")]
    list_item_with_lb = html.fromstring("<list><item>text<lb/>more text</item></list>")
    processed_list = handle_lists(list_item_with_lb, options)
    result = [(child.tag, child.text) if child.text is not None else child.tag for child in processed_list.iter()]
    assert result == ["list", ("item", "text"), "lb"]
    list_with_text_outside_item = html.fromstring("<list>header<item>text</item></list>")
    processed_list = handle_lists(list_with_text_outside_item, options)
    result = [(child.tag, child.text) if child.text is not None else child.tag for child in processed_list.iter()]
    assert result == ["list", ("item", "header"), ("item", "text")]
    empty_list = html.fromstring("<list>   <item>text</item></list>")
    processed_list = handle_lists(empty_list, options)
    assert len(processed_list) == 1
    list_item_with_tail = html.fromstring("<list><item>text</item>tail</list>")
    processed_list = handle_lists(list_item_with_tail, options)
    assert processed_list[0].text == "text tail"
    list_item_with_child_and_tail = html.fromstring("<list><item><p>text</p></item>tail</list>")
    processed_list = handle_lists(list_item_with_child_and_tail, options)
    item_element = processed_list[0]
    assert item_element.tail is not True
    assert item_element[0].tail == "tail"
    list_item_with_child_and_tail = html.fromstring("<list><item><p>text</p>tail1</item>tail</list>")
    processed_list = handle_lists(list_item_with_child_and_tail, options)
    item_element = processed_list[0]
    assert item_element.tail is not True
    assert item_element[0].tail == "tail1 tail"
    list_item_with_child_and_tail = html.fromstring("<list><item><p>text</p>\n</item>tail</list>")
    processed_list = handle_lists(list_item_with_child_and_tail, options)
    item_element = processed_list[0]
    assert item_element.tail is not True
    assert item_element[0].tail == "tail"
    list_item_with_tail_and_nested_list = html.fromstring("<list><item><list><item>text</item></list></item>tail</list>")
    processed_list = handle_lists(list_item_with_tail_and_nested_list, options)
    target_element = processed_list.find(".//item/list")
    assert target_element.tail == 'tail'


def test_code_blocks():
    highlightjs = '''<div class="s-prose js-post-body" itemprop="text">
<p>Code:</p>
<pre class="lang-sql s-code-block"><code class="hljs language-sql">code\n
<span class="hljs-keyword">highlighted</span> more <span class="hljs-keyword">code</span>
</code></pre>
</div>'''
    testresult = extract(highlightjs, config=ZERO_CONFIG, output_format='xml')
    assert '<code>code\n\nhighlighted more code\n</code>' in testresult and 'quote' not in testresult
    github = '''<div class="highlight highlight-source-shell notranslate position-relative overflow-auto" dir="auto"><pre>$ pip install PyGithub</pre><div class="zeroclipboard-container position-absolute right-0 top-0">
    <clipboard-copy aria-label="Copy" class="ClipboardButton btn js-clipboard-copy m-2 p-0 tooltipped-no-delay" data-copy-feedback="Copied!" data-tooltip-direction="w" value="$ pip install PyGithub" tabindex="0" role="button" style="display: inherit;">
      <svg aria-hidden="true" height="16" viewBox="0 0 16 16" version="1.1" width="16" data-view-component="true" class="octicon octicon-copy js-clipboard-copy-icon m-2">
    <path d="M0 6.75C0 5.784.784 5 1.75 5h1.5a.75.75 0 0 1 0 1.5h-1.5a.25.25 0 0 0-.25.25v7.5c0 .138.112.25.25.25h7.5a.25.25 0 0 0 .25-.25v-1.5a.75.75 0 0 1 1.5 0v1.5A1.75 1.75 0 0 1 9.25 16h-7.5A1.75 1.75 0 0 1 0 14.25Z"></path><path d="M5 1.75C5 .784 5.784 0 6.75 0h7.5C15.216 0 16 .784 16 1.75v7.5A1.75 1.75 0 0 1 14.25 11h-7.5A1.75 1.75 0 0 1 5 9.25Zm1.75-.25a.25.25 0 0 0-.25.25v7.5c0 .138.112.25.25.25h7.5a.25.25 0 0 0 .25-.25v-7.5a.25.25 0 0 0-.25-.25Z"></path>
</svg>
      <svg aria-hidden="true" height="16" viewBox="0 0 16 16" version="1.1" width="16" data-view-component="true" class="octicon octicon-check js-clipboard-check-icon color-fg-success d-none m-2">
    <path d="M13.78 4.22a.75.75 0 0 1 0 1.06l-7.25 7.25a.75.75 0 0 1-1.06 0L2.22 9.28a.751.751 0 0 1 .018-1.042.751.751 0 0 1 1.042-.018L6 10.94l6.72-6.72a.75.75 0 0 1 1.06 0Z"></path>
</svg>
    </clipboard-copy>
  </div></div>
    '''
    testresult = extract(github, config=ZERO_CONFIG, output_format='xml')
    assert '<code>$ pip install PyGithub</code>' in testresult and 'quote' not in testresult
    inline_code = '<div><p>paragraph</p><p>here is <code>some</code> code</p></div>'
    testresult = extract(inline_code, config=ZERO_CONFIG, output_format='xml')
    assert '<code>some</code>' in testresult and 'quote' not in testresult
    w3schools = '''<div class="w3-example"><h3>Example</h3>
<p>Create a class named Person, use the __init__() function to assign values
for name and age:</p>
<div class="w3-code notranslate pythonHigh"><span class="pythoncolor" style="color:black"><span class="pythonnumbercolor" style="color:red">
</span>  <span class="pythonkeywordcolor" style="color:mediumblue">class</span> Person:<br>&nbsp; <span class="pythonkeywordcolor" style="color:mediumblue">def</span> __init__(self, name, age):<br>&nbsp;&nbsp;&nbsp; <span class="pythonnumbercolor" style="color:red">
</span>  self.name = name<br>&nbsp;&nbsp;&nbsp; self.age = age<br><br>p1 = Person(<span class="pythonstringcolor" style="color:brown">"John"</span>, <span class="pythonnumbercolor" style="color:red">
</span>  <span class="pythonnumbercolor" style="color:red">36</span>)<br><span class="pythonnumbercolor" style="color:red">
</span>  <br><span class="pythonkeywordcolor" style="color:mediumblue">print</span>(p1.name)<br><span class="pythonkeywordcolor" style="color:mediumblue">print</span>(p1.age) </span></div>
</div>'''
    testresult = extract(w3schools, config=ZERO_CONFIG, output_format='xml')
    expected = '''<code>
  class Person:<lb/>\xa0 def __init__(self, name, age):<lb/>\xa0\xa0\xa0 
  self.name = name<lb/>\xa0\xa0\xa0 self.age = age<lb/><lb/>p1 = Person("John", 
  36)<lb/>
  <lb/>print(p1.name)<lb/>print(p1.age) </code>'''
    assert expected in testresult and 'quote' not in testresult
    pip = '''<div><p>Code:</p>
<pre lang="python3"><span class="kn">import</span> <span class="nn">openai</span>
<span class="kn">from</span> <span class="nn">openai_function_call</span> <span class="kn">import</span> <span class="n">openai_function</span></pre></div>'''
    expected = '''<code>import openai
from openai_function_call import openai_function</code>'''
    testresult = extract(pip, config=ZERO_CONFIG, output_format='xml')
    assert expected in testresult and 'quote' not in testresult
    medium_js = '''<div><p>Code:</p>
    <pre class="lw lx ly lz ma nq nr ns bo nt ba bj"><span id="fe48" class="nu mo ev nr b bf nv nw l nx ny" data-selectable-paragraph=""><span class="hljs-keyword">import</span> openai_function<br><br><span class="hljs-meta">@openai_function</span></span></pre>'''
    expected = '''<code>import openai_function<lb/><lb/>@openai_function</code>'''
    testresult = extract(medium_js, config=ZERO_CONFIG, output_format='xml')
    assert expected in testresult and 'quote' not in testresult
    medium_ssr = '''<div><p>Code:</p>
    <pre class="lw lx ly lz ma nq nr ns bo nt ba bj"><span id="fe48" class="nu mo ev nr b bf nv nw l nx ny">import openai_function<br><br>@openai_function<br>def sum(a:int, b:int):<br>  &quot;&quot;&quot;Sum description adds a + b&quot;&quot;&quot;</span></pre>'''
    expected = '''<code>import openai_function<lb/><lb/>@openai_function<lb/>def sum(a:int, b:int):<lb/>  """Sum description adds a + b"""</code>'''
    testresult = extract(medium_ssr, config=ZERO_CONFIG, output_format='xml')
    assert expected in testresult and 'quote' not in testresult
    code_el = '''<div><p>Code:</p>
    <pre><code><span>my code</span></code></pre>'''
    expected = '''<code>my code</code>'''
    testresult = extract(code_el, config=ZERO_CONFIG, output_format='xml')
    assert expected in testresult and 'quote' not in testresult


def test_mixed_content_extraction():
    """
    Test extraction from HTML with mixed content.
    """
    html_content = '<html><body><p>Text here</p><img src="img.jpg"/><video src="video.mp4"/></body></html>'
    expected = "Text here"
    result = extract(html_content, no_fallback=False, config=ZERO_CONFIG)
    assert result.strip() == expected, "Mixed content extraction failed"


def test_nonstd_html_entities():
    """
    Test handling non-standard HTML entities.
    """
    html_content = '<html><body><p>Text &customentity; more text</p></body></html>'
    expected = "Text &customentity; more text"
    result = extract(html_content, no_fallback=False, config=ZERO_CONFIG)
    assert result.strip() == expected, "Non-standard HTML entity handling failed"


def test_large_doc_performance():
    """
    Performance test on large HTML documents.
    """
    large_html = '<html><body>' + '<p>Sample text</p>' * 10000 + '</body></html>'
    start = time.time()
    extract(large_html, no_fallback=False, config=ZERO_CONFIG)
    end = time.time()
    assert end - start < 5, "Large document performance issue"


def test_lang_detection():
    """
    Accuracy of language detection.
    """
    if LANGID_FLAG:
        samples = [
            {'html': '<html><body><p>Texto en español</p></body></html>', 'expected': 'es'},
            {'html': '<html><body><p>Texte en français</p></body></html>', 'expected': 'fr'},
        ]
        for sample in samples:
            result = extract(sample['html'], no_fallback=False, config=ZERO_CONFIG)
            detected = py3langid.classify(result)[0]
            assert detected == sample['expected'], f"Lang detection failed for {sample['expected']}"


if __name__ == '__main__':
    test_trim()
    test_input()
    test_formatting()
    test_exotic_tags()
    test_images()
    test_links()
    test_htmlprocessing()
    test_extraction_options()
    test_precision_recall()
    test_baseline()
    test_xmltocsv()
    test_tojson()
    test_python_output()
    test_external()
    test_tei()
    test_table_processing()
    test_list_processing()
    test_code_blocks()
    test_mixed_content_extraction()
    test_nonstd_html_entities()
    test_large_doc_performance()
    test_lang_detection()<|MERGE_RESOLUTION|>--- conflicted
+++ resolved
@@ -293,14 +293,12 @@
     my_document = html.fromstring('<html><body><article><h3>Title</h3><p><b>This here is in bold font.</b></p></article></body></html>')
     my_result = extract(my_document, output_format='txt', include_formatting=True, config=ZERO_CONFIG)
     assert my_result == '### Title\n**This here is in bold font.**'
-<<<<<<< HEAD
 
     # space between paragraphs
     my_document = html.fromstring('<html><body><article><h3>Title</h3><p>Paragraph 1</p><p>Paragraph 2</p></article></body></html>')
     my_result = extract(my_document, output_format='txt', include_formatting=True, config=ZERO_CONFIG)
     assert my_result.endswith('Paragraph 1\n\nParagraph 2')
 
-=======
     # code sections
     my_document = html.fromstring('<html><body><article><h3>Title</h3><p>Here is a code sample:</p><code>import trafilatura</code></p></article></body></html>')
     my_result = extract(my_document, output_format='txt', include_formatting=True, config=ZERO_CONFIG)
@@ -315,8 +313,7 @@
 import trafilatura
 trafilatura.extract("")
 ```"""
-    
->>>>>>> 20d291f8
+
     # nested
     my_document = html.fromstring('<html><body><p><b>This here is in bold and <i>italic</i> font.</b></p></body></html>')
     my_result = extract(my_document, output_format='xml', include_formatting=True, config=ZERO_CONFIG)
