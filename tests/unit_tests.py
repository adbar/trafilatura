# pylint:disable-msg=W1401
"""
Unit tests for the trafilatura library.
"""

import logging
import os
import sys

import pytest

from lxml import etree, html

try:
    from cchardet import detect
except ImportError:
    from charset_normalizer import detect

# language detection
try:
    import py3langid
    LANGID_FLAG = True
except ImportError:
    LANGID_FLAG = False


import trafilatura.filters
import trafilatura.htmlprocessing

from trafilatura import bare_extraction, baseline, extract, html2txt, process_record

from trafilatura.core import Extractor, handle_formatting, handle_lists, handle_image, handle_paragraphs, handle_quotes, handle_table, handle_textelem, sanitize_tree, trim
from trafilatura.external import try_justext
from trafilatura.filters import check_html_lang, duplicate_test, textfilter
from trafilatura.lru import LRUCache
from trafilatura.meta import reset_caches
from trafilatura.metadata import Document
from trafilatura.settings import DEFAULT_CONFIG, TAG_CATALOG, use_config

from trafilatura import utils, xml

logging.basicConfig(stream=sys.stdout, level=logging.DEBUG)


TEST_DIR = os.path.abspath(os.path.dirname(__file__))
RESOURCES_DIR = os.path.join(TEST_DIR, 'resources')
SAMPLE_META = Document()

ZERO_CONFIG = DEFAULT_CONFIG
ZERO_CONFIG['DEFAULT']['MIN_OUTPUT_SIZE'] = '0'
ZERO_CONFIG['DEFAULT']['MIN_EXTRACTED_SIZE'] = '0'

NEW_CONFIG = use_config(filename=os.path.join(RESOURCES_DIR, 'newsettings.cfg'))

MOCK_PAGES = {
'http://exotic_tags': 'exotic_tags.html',
}

DEFAULT_OPTIONS = Extractor(*[False]*11)
DEFAULT_OPTIONS.config = DEFAULT_CONFIG


def load_mock_page(url, xml_flag=False, langcheck=None, tei_output=False):
    '''load mock page from samples'''
    try:
        with open(os.path.join(TEST_DIR, 'resources', MOCK_PAGES[url]), 'r') as inputf:
            htmlstring = inputf.read()
    # encoding/windows fix for the tests
    except UnicodeDecodeError:
        # read as binary
        with open(os.path.join(TEST_DIR, 'resources', MOCK_PAGES[url]), 'rb') as inputf:
            htmlbinary = inputf.read()
        guessed_encoding = detect(htmlbinary)['encoding']
        if guessed_encoding is not None:
            try:
                htmlstring = htmlbinary.decode(guessed_encoding)
            except UnicodeDecodeError:
                htmlstring = htmlbinary
        else:
            print('Encoding error')
    output_format = 'txt'
    if xml_flag is True:
        output_format = 'xml'
    if tei_output is True:
        output_format = 'tei'
    return extract(htmlstring, url,
                     record_id='0000',
                     no_fallback=False,
                     output_format=output_format,
                     target_language=langcheck)


def test_trim():
    '''test string trimming'''
    assert trim('	Test  ') == 'Test'
    assert trim('\t\tTest  Test\r\n') == 'Test Test'
    my_elem = etree.Element('body')
    my_elem.text = 'Test Text'
    assert textfilter(my_elem) is False
    # my_elem.text = 'Tags: Arbeit, Urlaub'
    my_elem.text = 'Instagram'
    assert textfilter(my_elem) is True
    my_elem.text = '\t\t'
    assert textfilter(my_elem) is True
    # sanitize logic
    assert utils.sanitize(None) is None
    # non-breaking spaces
    print(utils.sanitize('Test&nbsp;Text'))
    assert utils.sanitize('Test&nbsp;Text') == 'Test Text'
    # clear cache
    # reset caches: examine_date_elements used above
    old_values = trim.cache_info()
    reset_caches()
    assert trim.cache_info() != old_values


def test_input():
    '''test if loaded strings/trees are handled properly'''
    assert utils.is_dubious_html('This is a string.') is True
    assert utils.is_dubious_html(b'This is a string.') is True
    with pytest.raises(TypeError) as err:
        assert utils.load_html(123) is None
    assert 'incompatible' in str(err.value)
    assert utils.load_html('<html><body>ÄÖÜ</body></html>') is not None
    assert utils.load_html(b'<html><body>\x2f\x2e\x9f</body></html>') is not None
    assert utils.load_html('<html><body>\x2f\x2e\x9f</body></html>'.encode('latin-1')) is not None
    #assert utils.load_html(b'0'*int(10e3)) is None
    with pytest.raises(TypeError) as err:
        assert extract(None, 'url', '0000', target_language=None) is None
        # legacy
        assert process_record(None, 'url', '0000', target_language=None) is None
    # GZip
    with open(os.path.join(RESOURCES_DIR, 'webpage.html.gz'), 'rb') as gzfile:
        myinput = gzfile.read()
    assert 'Long story short,' in extract(myinput)

    # unicode normalization
    assert utils.normalize_unicode('A\u0308ffin') != 'A\u0308ffin'
    testresult = extract('<html><body><p>A\u0308ffin</p></body></html>', config=ZERO_CONFIG)
    assert testresult != 'A\u0308ffin' and testresult == 'Äffin'


def test_txttocsv():
    mymeta = Document()
    assert utils.txttocsv('', '', mymeta) == 'None\tNone\tNone\tNone\tNone\t\t\tNone\n'
    mymeta.title = 'Test title'
    mymeta.url = 'https://example.org'
    mymeta.hostname = 'example.org'
    mymeta.id = '1'
    mymeta.license = 'CC BY-SA'
    assert utils.txttocsv('Test text', 'Test comment', mymeta) == '1\thttps://example.org\tNone\texample.org\tTest title\tNone\tTest text\tTest comment\tCC BY-SA\n'
    mystring = '<html><body><p>ÄÄÄÄÄÄÄÄÄÄÄÄÄÄ</p></body></html>'
    assert extract(mystring, output_format='csv', config=ZERO_CONFIG) is not None
    assert extract(mystring, output_format='csv', include_comments=False, config=ZERO_CONFIG).endswith('\tNone\n')
    # test json
    result = extract(mystring, output_format='json', config=ZERO_CONFIG)
    assert result.endswith('}') and '"fingerprint":' in result and '"language":' in result
    assert extract(mystring, output_format='json', include_comments=False, config=ZERO_CONFIG).endswith('}')
    # bare extraction for python
    result = bare_extraction(mystring, config=ZERO_CONFIG, as_dict=True)
    assert isinstance(result, dict) and len(result) == 18


def test_exotic_tags(xmloutput=False):
    options = DEFAULT_OPTIONS
    options.config = ZERO_CONFIG
    # cover some edge cases with a specially crafted file
    result = load_mock_page('http://exotic_tags', xml_flag=xmloutput, tei_output=True)
    assert 'Teletype text' in result and 'My new car is silver.' in result
    filepath = os.path.join(TEST_DIR, 'resources', 'exotic_tags_tei.html')
    with open(filepath) as f:
        content = etree.fromstring(f.read())
    res = xml.check_tei(content, 'http://dummy')
    assert etree.tostring(res).startswith(b'<html>\n<text>\n<body>\n<div>\n\n<hi rend="uppercase">Hello</hi>\n<p>Teletype text</p>')
    # misformed HTML declaration
    htmlstring = '<!DOCTYPE HTML PUBLIC "-//W3C//DTD HTML 4.01 Transitional//EN" 2012"http://www.w3.org/TR/html4/loose.dtd"><html><head></head><body><p>ABC</p></body></html>'
    # outputs '012"http://www.w3.org/TR/html4/loose.dtd">\nABC'
    assert 'ABC' in extract(htmlstring, config=ZERO_CONFIG)
    # quotes
    assert handle_quotes(etree.Element('quote'), options) is None
    assert handle_table(etree.Element('table'), TAG_CATALOG, options) is None
    # p within p
    element, second = etree.Element('p'), etree.Element('p')
    element.text, second.text = '1st part.', '2nd part.'
    element.append(second)
    # delete last <lb>
    element.append(etree.Element('lb'))
    converted = handle_paragraphs(element, ['p'], options)
    assert etree.tostring(converted) == b'<p>1st part. 2nd part.</p>'
    # naked div with <lb>
    assert '1.\n2.\n3.' in extract('<html><body><main><div>1.<br/>2.<br/>3.<br/></div></main></body></html>', no_fallback=True, config=ZERO_CONFIG)
    # malformed lists (common error)
    result = etree.tostring(handle_lists(etree.fromstring('<list>Description of the list:<item>List item 1</item><item>List item 2</item><item>List item 3</item></list>'), options))
    assert result.count(b'List item') == 3
    assert b"Description" in result
    # HTML5: <details>
    htmlstring = '<html><body><article><details><summary>Epcot Center</summary><p>Epcot is a theme park at Walt Disney World Resort featuring exciting attractions, international pavilions, award-winning fireworks and seasonal special events.</p></details></article></body></html>'
    my_result = extract(htmlstring, no_fallback=True, config=ZERO_CONFIG)
    assert 'Epcot Center' in my_result and 'award-winning fireworks' in my_result
    my_result = extract(htmlstring, no_fallback=False, config=ZERO_CONFIG)
    assert 'Epcot Center' in my_result and 'award-winning fireworks' in my_result
    # nested list
    htmlstring = '''<html><body><article>
<ul>
  <li>Coffee</li>
  <li>Tea
    <ul>
      <li>Black tea</li>
      <li>Green tea</li>
    </ul>
  </li>
  <li>Milk</li>
</ul>
</article></body></html>'''
    my_result = extract(htmlstring, no_fallback=True, output_format='xml', config=ZERO_CONFIG)
    assert '''
    <list rend="ul">
      <item>Coffee</item>
      <item>
        <item>Tea</item>
        <list rend="ul">
          <item>Black tea</item>
          <item>Green tea</item>
        </list>
      </item>
      <item>Milk</item>
    </list>''' in my_result
    # description list
    htmlstring = '''<html><body><article>
 <dl>
  <dt>Coffee</dt>
  <dd>Black hot drink</dd>
  <dt>Milk</dt>
  <dd>White cold drink</dd>
</dl>
</article></body></html>'''
    my_result = extract(htmlstring, no_fallback=True, output_format='xml', config=ZERO_CONFIG)
    assert '''
    <list rend="dl">
      <item rend="dt-1">Coffee</item>
      <item rend="dd-1">Black hot drink</item>
      <item rend="dt-2">Milk</item>
      <item rend="dd-2">White cold drink</item>
    </list>''' in my_result

    # edge cases
    htmlstring = '''<!DOCTYPE html>
<html>
  <head>
    <meta charset="UTF-8">
    <title>A weird bug</title>
  </head>
  <body>
      <div>
        <h1>Lorem ipsum dolor sit amet, consectetur adipiscing elit.</h1>
        <h2>Sed et interdum lectus.</h2>
        <p>Quisque molestie nunc eu arcu condimentum fringilla.</p>
        <!-- strong can be changed to b, em, i, u, or kbd -->
        <strong><a></a></strong>
        <h2>Aliquam eget interdum elit, id posuere ipsum.</h2>
        <p>Phasellus lectus erat, hendrerit sed tortor ac, dignissim vehicula metus.</p>
      </div>
  </body>
</html>'''
    assert extract(htmlstring, include_formatting=True, include_links=True, include_images=True) is not None
    htmlstring = '''<!DOCTYPE html>
<html>
  <head>
    <meta charset="UTF-8">
    <title>A weird bug</title>
  </head>
  <body>
    <div id="content">
      <h1>A header</h1>
      <h2>Very specific bug so odd</h2>
      <h3>Nested header</h3>
      <p>Some "hyphenated-word quote" followed by a bit more text line.</p>
      <em><p>em improperly wrapping p here</p></em>
      <p>Text here</p>
    </div>
  </body>
</html>'''
    assert extract(htmlstring, include_formatting=True, include_links=True, include_images=True) is not None


def test_lrucache():
    '''test basic duplicate detection'''
    lru_test = LRUCache(maxsize=2)
    trafilatura.filters.LRU_TEST = lru_test
    my_body = etree.Element('body')
    ### element too short
    #my_element = html.fromstring('<p>AAAA BBBB</p>')
    #my_body.append(my_element)
    #put_in_cache(my_body)
    #assert duplicate_test(my_element, DEFAULT_CONFIG) is False
    ### cached element
    my_element = html.fromstring('<p>AAAA BBBB AAAA BBBB AAAA BBBB AAAA BBBB AAAA BBBB AAAA BBBB AAAA BBBB AAAA BBBB AAAA BBBB AAAA BBBB AAAA BBBB AAAA BBBB AAAA BBBB</p>')
    my_body.append(my_element)
    assert duplicate_test(my_element, DEFAULT_CONFIG) is False
    assert duplicate_test(my_element, DEFAULT_CONFIG) is False
    assert duplicate_test(my_body, DEFAULT_CONFIG) is False
    assert duplicate_test(my_element, DEFAULT_CONFIG) is True
    other_body = etree.Element('body')
    other_element = html.fromstring('<p>CCCC DDDD CCCC DDDD CCCC DDDD CCCC DDDD CCCC DDDD CCCC DDDD CCCC DDDD CCCC DDDD CCCC DDDD CCCC DDDD CCCC DDDD</p>')
    other_body.append(other_element)
    assert duplicate_test(other_body, DEFAULT_CONFIG) is False
    assert duplicate_test(other_element, DEFAULT_CONFIG) is False
    assert duplicate_test(other_body, DEFAULT_CONFIG) is False
    assert duplicate_test(other_element, DEFAULT_CONFIG) is True
    yet_another_body = etree.Element('body')
    yet_another_element = html.fromstring('<p>EEEE FFFF EEEE FFFF EEEE FFFF EEEE FFFF EEEE FFFF EEEE FFFF EEEE FFFF EEEE FFFF EEEE FFFF EEEE FFFF EEEE FFFF EEEE FFFF EEEE FFFF</p>')
    yet_another_body.append(yet_another_element)
    assert duplicate_test(yet_another_body, DEFAULT_CONFIG) is False
    assert duplicate_test(yet_another_body, DEFAULT_CONFIG) is False
    assert duplicate_test(yet_another_body, DEFAULT_CONFIG) is False
    # 2 elements in cache, original element has been cleared?
    # print(LRU_TEST.maxsize, LRU_TEST.full)
    assert duplicate_test(other_element, DEFAULT_CONFIG) is True
    assert duplicate_test(yet_another_element, DEFAULT_CONFIG) is True
    assert duplicate_test(my_element, DEFAULT_CONFIG) is False
    # clear the cache
    lru_test.clear()
    assert duplicate_test(other_element, DEFAULT_CONFIG) is False
    # get wrong key
    assert lru_test.get('tralala') == -1


def test_formatting():
    '''Test HTML formatting conversion and extraction'''
    options = DEFAULT_OPTIONS

    # trailing <lb>
    my_document = html.fromstring('<html><body><p>This here is the text.<br/></p></body></html>')
    my_result = extract(my_document, output_format='xml', config=ZERO_CONFIG)
    assert 'lb' not in my_result
    # simple formatting
    my_document = html.fromstring('<html><body><p><b>This here is in bold font.</b></p></body></html>')
    my_result = extract(my_document, output_format='xml', include_formatting=True, config=ZERO_CONFIG)
    assert '<hi rend="#b">This here is in bold font.</hi>' in my_result
    # titles as markdown
    my_document = html.fromstring('<html><body><article><h3>Title</h3><p><b>This here is in bold font.</b></p></article></body></html>')
    my_result = extract(my_document, output_format='txt', include_formatting=True, config=ZERO_CONFIG)
    assert my_result == '=== Title ===\n**This here is in bold font.**'
    # nested
    my_document = html.fromstring('<html><body><p><b>This here is in bold and <i>italic</i> font.</b></p></body></html>')
    my_result = extract(my_document, output_format='xml', include_formatting=True, config=ZERO_CONFIG)
    assert '<hi rend="#b">This here is in bold and italic font.</hi>' in my_result
    # empty
    my_document = html.fromstring('<html><body><p><b><i></i></b></p></body></html>')
    my_result = extract(my_document, output_format='xml', include_formatting=True, config=ZERO_CONFIG)
    assert '<main/>' in my_result
    # wild div
    my_document = html.fromstring('<html><body><article><div><strong>Wild text</strong></div></article></body></html>')
    my_result = extract(my_document, output_format='xml', include_formatting=True, config=ZERO_CONFIG)
    assert '<p>' in my_result and '<hi rend="#b">Wild text</hi>' in my_result  # no rend so far
    my_result = extract(my_document, config=ZERO_CONFIG)
    assert my_result == 'Wild text'
    # links
    doc = html.fromstring('<html><body><p><a href="">Link text</a></p></body></html>')
    my_result = extract(doc, config=ZERO_CONFIG)
    assert my_result == 'Link text'
    # line-breaks
    doc = html.fromstring('<html><body><p><br/></p></body></html>')
    my_result = extract(doc, config=ZERO_CONFIG)
    assert my_result == ''
    doc = html.fromstring('<html><body><p><br/>Here is the text.</p></body></html>')
    my_result = extract(doc, config=ZERO_CONFIG)
    assert my_result == 'Here is the text.'
    # handle formatting tails
    element = etree.Element("hi")
    element.text = 'Here is the text.'
    element.tail = 'And a tail.'
    options.config = ZERO_CONFIG
    converted = handle_formatting(element, options)
    assert etree.tostring(converted) == b'<p><hi>Here is the text.</hi>And a tail.</p>'
    # empty elements
    my_document = html.fromstring('<html><body><div>\t\n</div><div>There is text here.</div></body></html>')
    my_result = extract(my_document, output_format='xml', config=ZERO_CONFIG)
    assert '<main>\n    <p>There is text here.</p>\n  </main>' in my_result
    # lists with links
    my_document = html.fromstring('<html><body><article><ul><li>Number 1</li><li>Number <a href="test.html">2</a></li><li>Number 3</li><p>Test</p></article></body></html>')
    my_result = extract(my_document, output_format='xml', include_links=True, config=ZERO_CONFIG)
    assert '<item>Number <ref target="test.html">2</ref></item>' in my_result

    # XML and Markdown formatting within <p>-tag
    my_document = html.fromstring('<html><body><p><b>bold</b>, <i>italics</i>, <tt>tt</tt>, <strike>deleted</strike>, <u>underlined</u>, <a href="test.html">link</a>.</p></body></html>')
    my_result = extract(my_document, no_fallback=True, include_formatting=False, config=ZERO_CONFIG)
    # TXT: newline problem here
    assert my_result == 'bold, italics, tt,\ndeleted, underlined, link.'
    my_result = extract(my_document, output_format='xml', no_fallback=True, include_formatting=True, config=ZERO_CONFIG)
    assert '<p><hi rend="#b">bold</hi>, <hi rend="#i">italics</hi>, <hi rend="#t">tt</hi>, <del>deleted</del>, <hi rend="#u">underlined</hi>, link.</p>' in my_result
    assert 'rend="#b"' in my_result and 'rend="#i"' in my_result and 'rend="#t"' in my_result and 'rend="#u"' in my_result and '<del>' in my_result
    my_result = extract(my_document, output_format='xml', include_formatting=True, include_links=True, no_fallback=True, config=ZERO_CONFIG)
    assert '<hi rend="#t">tt</hi>' in my_result and '<del>deleted</del>' in my_result and '<ref target="test.html">link</ref>.' in my_result
    assert '<p><hi rend="#b">bold</hi>, <hi rend="#i">italics</hi>, <hi rend="#t">tt</hi>, <del>deleted</del>, <hi rend="#u">underlined</hi>, <ref target="test.html">link</ref>.</p>' in my_result
    my_result = extract(my_document, output_format='txt', no_fallback=True, include_formatting=True, config=ZERO_CONFIG)
    assert my_result == '**bold**, *italics*, `tt`, ~~deleted~~, __underlined__, link.'

    # double <p>-elems
    # could be solved by keeping the elements instead of reconstructing them
    my_document = html.fromstring('<html><body><p>AAA, <p>BBB</p>, CCC.</p></body></html>')
    my_result = extract(my_document, output_format='xml', include_formatting=True, include_links=True, no_fallback=True, config=ZERO_CONFIG)
    assert 'AAA' in my_result and 'BBB' in my_result and 'CCC' in my_result

    # line-break following formatting
    my_document = html.fromstring('<html><body><article><p><strong>Staff Review of the Financial Situation</strong><br>Domestic financial conditions remained accommodative over the intermeeting period.</p></article></body></html>')
    my_result = extract(my_document, output_format='txt', no_fallback=True, config=ZERO_CONFIG)
    assert my_result == 'Staff Review of the Financial Situation\nDomestic financial conditions remained accommodative over the intermeeting period.'
    # title with formatting
    my_document = html.fromstring('<html><body><article><h4 id="1theinoperator">1) The <code>in</code> Operator</h4><p>The easiest way to check if a Python string contains a substring is to use the <code>in</code> operator. The <code>in</code> operator is used to check data structures for membership in Python. It returns a Boolean (either <code>True</code> or <code>False</code>) and can be used as follows:</p></article></body></html>')
    my_result = extract(my_document, output_format='xml', no_fallback=True, include_formatting=True, config=ZERO_CONFIG)
    assert '<head rend="h4">1) The <code>in</code> Operator</head>' in my_result and '<p>The easiest way to check if a Python string contains a substring is to use the <code>in</code> operator. The <code>in</code> operator is used to check data structures for membership in Python. It returns a Boolean (either <code>True</code> or <code>False</code>) and can be used as follows:</p>' in my_result


def test_baseline():
    _, string, length = baseline('')
    assert (string, length) == ('', 0)
    my_document = r'<html><body><script type="application/ld+json">{"description":"In letzter Zeit kam man am Begriff \"Hygge\", was so viel wie \"angenehm\" oder \"gemütlich\" bedeutet, ja nicht vorbei. Jetzt macht ihm ein neuer Glücks-Trend ...","image":[{"name":"Mit der Ikigai-Methode wirst du glücklicher","url":"https:\/\/image.brigitte.de\/10973004\/uncropped-0-0\/7d00b2658fd0a3b19e1b161f4657cc20\/Xw\/ikigai--1-.jpg","width":"2048","height":"1366","@type":"ImageObject"},{"name":"Mit der Ikigai-Methode wirst du glücklicher","url":"https:\/\/image.brigitte.de\/10973004\/16x9-1280-720\/bf947c7c24167d7c0adae0be10942d57\/Uf\/ikigai--1-.jpg","width":"1280","height":"720","@type":"ImageObject"},{"name":"Mit der Ikigai-Methode wirst du glücklicher","url":"https:\/\/image.brigitte.de\/10973004\/16x9-938-528\/bf947c7c24167d7c0adae0be10942d57\/JK\/ikigai--1-.jpg","width":"938","height":"528","@type":"ImageObject"},{"name":"Mit der Ikigai-Methode wirst du glücklicher","url":"https:\/\/image.brigitte.de\/10973004\/large1x1-622-622\/f5544b7d67e1be04f7729b130e7e0485\/KN\/ikigai--1-.jpg","width":"622","height":"622","@type":"ImageObject"}],"mainEntityOfPage":{"@id":"https:\/\/www.brigitte.de\/liebe\/persoenlichkeit\/ikigai-macht-dich-sofort-gluecklicher--10972896.html","@type":"WebPage"},"headline":"Ikigai macht dich sofort glücklicher!","datePublished":"2019-06-19T14:29:08+0000","dateModified":"2019-06-19T14:29:10+0000","author":{"name":"BRIGITTE.de","@type":"Organization"},"publisher":{"name":"BRIGITTE.de","logo":{"url":"https:\/\/image.brigitte.de\/11476842\/uncropped-0-0\/f19537e97b9189bf0f25ce924168bedb\/kK\/bri-logo-schema-org.png","width":"167","height":"60","@type":"ImageObject"},"@type":"Organization"},"articleBody":"In letzter Zeit kam man am Begriff \"Hygge\" (\"gemütlich\" oder \"angenehm\") nicht vorbei. Jetzt macht ihm ein neuer Glücks-Trend Konkurrenz: \"Ikigai\". Bist du glücklich? Schwierige Frage, nicht wahr? Viele von uns müssen da erst mal überlegen.","@type":"NewsArticle"}</script></body></html>'
    _, result, _  = baseline(my_document)
    assert result.startswith('In letzter Zeit kam man') and result.endswith('erst mal überlegen.')
    my_document = '<html><body><article><b>The article consists of this text.</b></article></body></html>'
    _, result, _ = baseline(my_document)
    assert result is not None
    my_document = '<html><body><quote>This is only a quote but it is better than nothing.</quote></body></html>'
    _, result, _ = baseline(my_document)
    assert result is not None
    my_document = "<html><body><div>   Document body...   </div><script> console.log('Hello world') </script></body></html>"
    _, result, _ = baseline(my_document)
    assert result == 'Document body...'


def test_html2txt():
    mydoc = "<html><body>Here is the body text</body></html>"
    assert html2txt(mydoc) == "Here is the body text"
    assert html2txt(html.fromstring(mydoc)) == "Here is the body text"


def test_filters():
    '''Test content filtering'''
    if LANGID_FLAG is True:
        # main text
        assert trafilatura.filters.language_filter('Hier ist ein Text auf Deutsch', '', 'de', SAMPLE_META)[0] is False
        assert trafilatura.filters.language_filter('Hier ist ein Text auf Deutsch', '', 'en', SAMPLE_META)[0] is True
        # comments
        assert trafilatura.filters.language_filter('Hier ist ein Text.', 'Die Kommentare sind aber etwas länger.', 'de', SAMPLE_META)[0] is False
        # lang detection on the content
        doc = html.fromstring('<html><body><article><p>How many ages hence/Shall this our lofty scene be acted over,/In states unborn and accents yet unknown!</p></article></body></html>')
        assert extract(doc, config=ZERO_CONFIG, target_language='de') is None
        assert extract(doc, config=ZERO_CONFIG, target_language='en') is not None
    else:
        # no detection
        assert trafilatura.filters.language_filter('Hier ist ein Text.', '', 'en', SAMPLE_META)[0] is False
    # test URL blacklist
    assert trafilatura.extract('<html><head><link rel="canonical" href="https://example.org"/></head><body></body></html>', output_format='xml', url_blacklist={'https://example.org'}) is None
    ## recursion limit
    my_p = '<p>abc</p>'
    doc = html.fromstring('<html><body>' + my_p*50 + '</body></html>')
    assert extract(doc, max_tree_size=500) is not None
    doc = html.fromstring('<html><body>' + my_p*501 + '</body></html>')
    assert extract(doc, max_tree_size=500) is None
    my_p = '<p><hi rend="#i">abc</hi></p>'
    doc = html.fromstring('<html><body>' + my_p*501 + '</body></html>')
    assert extract(doc, include_formatting=True, max_tree_size=500) is None
    doc = html.fromstring('<html><body>' + my_p*499 + '</body></html>')
    assert extract(doc, include_formatting=True, max_tree_size=500) is not None
    ## deduplication
    doc = html.fromstring('<html><body>' + my_p*50 + '</body></html>')
    lru_test = LRUCache(maxsize=2)
    trafilatura.filters.LRU_TEST = lru_test
    assert extract(doc, deduplicate=True) is not None
    assert extract(doc, deduplicate=True) is not None
    assert extract(doc, deduplicate=True) is not None
    assert extract(doc, deduplicate=True) is None
    # paragraph level
    lru_test = LRUCache(maxsize=2)
    trafilatura.filters.LRU_TEST = lru_test
    my_p = etree.fromstring('<p>' + 'abc'*50 + '</p>')
    options = DEFAULT_OPTIONS
    options.dedup = True
    assert trafilatura.htmlprocessing.process_node(my_p, options) is not None
    assert trafilatura.htmlprocessing.process_node(my_p, options) is not None
    assert trafilatura.htmlprocessing.process_node(my_p, options) is not None
    assert trafilatura.htmlprocessing.process_node(my_p, options) is None
    # HTML lang filter
    # no lang
    assert check_html_lang(html.fromstring('<html><body></body></html>'), target_language='en') is True
    # text + lang
    my_p = '<p>In sleep a king, but waking no such matter.</p>'
    if LANGID_FLAG is True:
        assert extract(html.fromstring('<html lang="en-US"><body>' + my_p*50 + '</body></html>'), no_fallback=True, target_language='en') is not None
        assert extract(html.fromstring('<html lang="en-US"><body>' + my_p*50 + '</body></html>'), no_fallback=True, target_language='de') is None
        # caught
        assert extract(html.fromstring('<html lang="de-DE"><body>' + my_p*50 + '</body></html>'), no_fallback=False, target_language='de') is None
    else:
        # not caught, HTML tag used
        assert extract(html.fromstring('<html lang="de-DE"><body>' + my_p*50 + '</body></html>'), no_fallback=False, target_language='de') is not None
    assert check_html_lang(html.fromstring('<html lang="de_DE, en_US"><body></body></html>'), target_language='de') is True
    assert check_html_lang(html.fromstring('<html lang="de_DE, en_US"><body></body></html>'), target_language='en') is True
    assert check_html_lang(html.fromstring('<html lang="de_DE, en_US"><body></body></html>'), target_language='de', strict=True) is True
    assert check_html_lang(html.fromstring('<html lang="de_DE, en_US"><body></body></html>'), target_language='en', strict=True) is True
    assert check_html_lang(html.fromstring('<html><head><meta http-equiv="content-language" content="en"></head><body></body></html>'), target_language='en') is True
    assert check_html_lang(html.fromstring('<html><head><meta http-equiv="content-language" content="en"></head><body></body></html>'), target_language='de') is False
    assert check_html_lang(html.fromstring('<html><head><meta http-equiv="content-language" content="DE"></head><body></body></html>'), target_language='de') is True
    # html lang attribute superseded by og:locale
    assert check_html_lang(html.fromstring('<html lang="en-US"><head><meta property="og:locale" content="de_DE" /></head><body></body></html>'), target_language='de') is True
    assert check_html_lang(html.fromstring('<html lang="en-US"><head><meta property="og:locale" content="de_DE" /></head><body></body></html>'), target_language='en') is False
    assert check_html_lang(html.fromstring('<html lang="en"><body></body></html>'), target_language='it', strict=True) is False
    assert check_html_lang(html.fromstring('<html lang="en"><body></body></html>'), target_language='it', strict=False) is True
    assert check_html_lang(html.fromstring('<html lang="en-US"><head><meta property="og:locale" content="de_DE" /></head><body></body></html>'), target_language='de', strict=False) is True
    assert check_html_lang(html.fromstring('<html lang="en-US"><head><meta property="og:locale" content="de_DE" /></head><body></body></html>'), target_language='de', strict=True) is True


def test_external():
    '''Test external components'''
    options = DEFAULT_OPTIONS
    options.tables = True
    # remove unwanted elements
    mydoc = html.fromstring('<html><body><footer>Test text</footer></body></html>')
    _, _, mylen = sanitize_tree(mydoc, options)
    assert mylen == 0
    mydoc = html.fromstring('<html><body><table><th>Test text</th><tr><td>Test</td></tr></table></body></html>')
    _, _, mylen = sanitize_tree(mydoc, options)
    assert mylen > 0
    # strip fancy tags while including links and images
    mydoc = html.fromstring('<html><body><p>Text here <fancy>Test text</fancy><a href="">with a link</a>.</p><img src="test.jpg"/></body></html>')
    mytree, _, _ = sanitize_tree(mydoc, options)
    assert len(mytree) == 1
    mydoc = html.fromstring('<html><body><p>Text here <fancy>Test text</fancy><a href="">with a link</a>.</p><img src="test.jpg"/></body></html>')
    options.links, options.images = True, True
    mytree, _, _ = sanitize_tree(mydoc, options)
    myelems = {element.tag for element in set(mytree.iter())}
    assert 'graphic' in myelems and 'ref' in myelems
    # test langid
    if LANGID_FLAG is True:
        doc = html.fromstring('<html><body>' + '<p>Non è inglese.</p>'*20 + '</body></html>')
        assert extract(doc, no_fallback=False, target_language='en', deduplicate=False) is None
    # no tables
    with open(os.path.join(RESOURCES_DIR, 'apache.html')) as f:
        teststring = f.read()
    assert 'localhost:80' in extract(teststring, no_fallback=False, include_tables=True)
    assert 'localhost:80' not in extract(teststring, no_fallback=False, include_tables=False)
    with open(os.path.join(RESOURCES_DIR, 'scam.html')) as f:
        teststring = f.read()
    assert extract(teststring, no_fallback=True, include_tables=False) == ''
    assert extract(teststring, no_fallback=False, include_tables=False) == ''


def test_images():
    '''Test image extraction function'''
    # file type
    assert utils.is_image_file('test.jpg') is True
    assert utils.is_image_file('test.txt') is False
    # tag with attributes
    assert handle_image(html.fromstring('<img src="test.jpg"/>')) is not None
    assert handle_image(html.fromstring('<img data-src="test.jpg" alt="text" title="a title"/>')) is not None
    assert handle_image(html.fromstring('<img other="test.jpg"/>')) is None
    # HTML conversion
    assert handle_textelem(etree.Element('graphic'), [], DEFAULT_OPTIONS) is None
    with open(os.path.join(RESOURCES_DIR, 'http_sample.html')) as f:
        teststring = f.read()
    assert '![Example image](test.jpg)' not in extract(teststring)
    assert '![Example image](test.jpg)' in extract(teststring, include_images=True, no_fallback=True)
    assert '<graphic src="test.jpg" title="Example image"/>' in extract(teststring, include_images=True, no_fallback=True, output_format='xml', config=ZERO_CONFIG)
    # CNN example
    mydoc = html.fromstring('<img class="media__image media__image--responsive" alt="Harry and Meghan last March, in their final royal engagement." data-src-mini="//cdn.cnn.com/cnnnext/dam/assets/210307091919-harry-meghan-commonwealth-day-small-169.jpg" data-src-xsmall="//cdn.cnn.com/cnnnext/dam/assets/210307091919-harry-meghan-commonwealth-day-medium-plus-169.jpg" data-src-small="//cdn.cnn.com/cnnnext/dam/assets/210307091919-harry-meghan-commonwealth-day-large-169.jpg" data-src-medium="//cdn.cnn.com/cnnnext/dam/assets/210307091919-harry-meghan-commonwealth-day-exlarge-169.jpg" data-src-large="//cdn.cnn.com/cnnnext/dam/assets/210307091919-harry-meghan-commonwealth-day-super-169.jpg" data-src-full16x9="//cdn.cnn.com/cnnnext/dam/assets/210307091919-harry-meghan-commonwealth-day-full-169.jpg" data-src-mini1x1="//cdn.cnn.com/cnnnext/dam/assets/210307091919-harry-meghan-commonwealth-day-small-11.jpg" data-demand-load="loaded" data-eq-pts="mini: 0, xsmall: 221, small: 308, medium: 461, large: 781" src="//cdn.cnn.com/cnnnext/dam/assets/210307091919-harry-meghan-commonwealth-day-exlarge-169.jpg" data-eq-state="mini xsmall small medium" data-src="//cdn.cnn.com/cnnnext/dam/assets/210307091919-harry-meghan-commonwealth-day-exlarge-169.jpg">')
    myimage = handle_image(mydoc)
    assert myimage is not None and 'alt' in myimage.attrib and 'src' in myimage.attrib
    # modified CNN example
    mydoc = html.fromstring('<img class="media__image media__image--responsive" alt="Harry and Meghan last March, in their final royal engagement." data-src-mini="//cdn.cnn.com/cnnnext/dam/assets/210307091919-harry-meghan-commonwealth-day-small-169.jpg" data-src-xsmall="//cdn.cnn.com/cnnnext/dam/assets/210307091919-harry-meghan-commonwealth-day-medium-plus-169.jpg" data-src-small="//cdn.cnn.com/cnnnext/dam/assets/210307091919-harry-meghan-commonwealth-day-large-169.jpg" data-src-medium="//cdn.cnn.com/cnnnext/dam/assets/210307091919-harry-meghan-commonwealth-day-exlarge-169.jpg" data-src-large="//cdn.cnn.com/cnnnext/dam/assets/210307091919-harry-meghan-commonwealth-day-super-169.jpg" data-src-full16x9="//cdn.cnn.com/cnnnext/dam/assets/210307091919-harry-meghan-commonwealth-day-full-169.jpg" data-src-mini1x1="//cdn.cnn.com/cnnnext/dam/assets/210307091919-harry-meghan-commonwealth-day-small-11.jpg" data-demand-load="loaded" data-eq-pts="mini: 0, xsmall: 221, small: 308, medium: 461, large: 781">')
    myimage = handle_image(mydoc)
    assert myimage is not None and 'alt' in myimage.attrib and 'src' in myimage.attrib and myimage.get('src').startswith('http')


def test_links():
    '''Test link extraction function'''
    options = DEFAULT_OPTIONS
    options.config = ZERO_CONFIG
    assert handle_textelem(etree.Element('ref'), [], options) is None
    assert handle_formatting(html.fromstring('<a href="testlink.html">Test link text.</a>'), options) is not None
    # empty link
    mydoc = html.fromstring('<html><body><p><a></a><b>Some text.</b></p></body></html>')
    assert extract(mydoc) is not None
    # link with target
    mydoc = html.fromstring('<html><body><p><a href="testlink.html">Test link text.</a> This part of the text has to be long enough.</p></body></html>')
    assert 'testlink.html' not in extract(mydoc)
    assert '[Test link text.](testlink.html) This part of the text has to be long enough.' in extract(mydoc, include_links=True, no_fallback=True, config=ZERO_CONFIG)
    # link without target
    mydoc = html.fromstring('<html><body><p><a>Test link text.</a> This part of the text has to be long enough.</p></body></html>')
    assert '[Test link text.] This part of the text has to be long enough.' in extract(mydoc, include_links=True, no_fallback=True, config=ZERO_CONFIG)
    mydoc = html.fromstring('<html><body><article><a>Segment 1</a><h1><a>Segment 2</a></h1><p>Segment 3</p></article></body></html>')
    result = extract(mydoc, output_format='xml', include_links=True, no_fallback=True, config=ZERO_CONFIG)
    assert '1' in result and '2' in result and '3' in result
    with open(os.path.join(RESOURCES_DIR, 'http_sample.html')) as f:
        teststring = f.read()
    assert 'testlink.html' not in extract(teststring, config=ZERO_CONFIG)
    assert '[link](testlink.html)' in extract(teststring, include_links=True, no_fallback=True, config=ZERO_CONFIG)
    assert '<ref target="testlink.html">link</ref>' in extract(teststring, include_links=True, no_fallback=True, output_format='xml', config=ZERO_CONFIG)
    # test license link
    mydoc = html.fromstring('<html><body><p>Test text under <a rel="license" href="">CC BY-SA license</a>.</p></body></html>')
    assert 'license="CC BY-SA license"' in extract(mydoc, include_links=True, no_fallback=True, output_format='xml', config=ZERO_CONFIG)


def test_tei():
    '''test TEI-related functions'''
    # open local resources to avoid redownloading at each run
    with open(os.path.join(RESOURCES_DIR, 'httpbin_sample.html')) as f:
        teststring = f.read()
    # download, parse and validate simple html file
    result1 = extract(teststring, "mocked", no_fallback=True, output_format='xmltei', tei_validation=False)
    result2 = extract(teststring, "mocked", no_fallback=True, output_format='xmltei', tei_validation=True)
    assert result1 is not None and result1 == result2
    assert xml.validate_tei(etree.fromstring(result1)) is True
    assert xml.validate_tei(etree.fromstring(teststring)) is False
    # test with another file
    with open(os.path.join(RESOURCES_DIR, 'http_sample.html')) as f:
        teststring = f.read()
    # download, parse and validate simple html file
    result = extract(teststring, "mocked", no_fallback=True, include_comments=True, output_format='xmltei', tei_validation=False)
    assert result is not None # and '<p>license</p>' in result
    assert xml.validate_tei(etree.fromstring(result)) is True
    result = extract(teststring, "mocked", no_fallback=True, include_comments=False, output_format='xmltei', tei_validation=False)
    assert result is not None # and '<p>license</p>' in result
    assert xml.validate_tei(etree.fromstring(result)) is True
    # include ID in metadata
    result = extract(teststring, "mocked", no_fallback=True, output_format='xmltei', tei_validation=False, record_id='0001')
    assert result is not None
    assert xml.validate_tei(etree.fromstring(result)) is True
    # test header + metadata
    tei = etree.Element('TEI', xmlns='http://www.tei-c.org/ns/1.0')
    header = etree.SubElement(tei, 'teiHeader')
    docmeta = Document()
    docmeta.categories, docmeta.tags = [], []
    docmeta.title = 'Title'
    assert xml.write_fullheader(header, docmeta) is not None
    docmeta.sitename = 'Site Name'
    docmeta.date = '2021-01-01'
    assert xml.write_fullheader(header, docmeta) is not None
    docmeta.date = None
    assert xml.write_fullheader(header, docmeta) is not None
    docmeta.hostname = 'hostname'
    assert xml.write_fullheader(header, docmeta) is not None
    docmeta.sitename = None
    docmeta.license = 'CC BY-SA'
    docmeta.url = 'https://test.org/'
    docmeta.categories = ['cat1', 'cat2']
    assert xml.write_fullheader(header, docmeta) is not None
    docmeta.date = '2021-01-01'
    assert xml.write_fullheader(header, docmeta) is not None
    docmeta.title, docmeta.sitename = None, None
    assert xml.write_fullheader(header, docmeta) is not None
<<<<<<< HEAD
    xml_doc = etree.fromstring("<TEI><text><body><div>text</div></body></text></TEI>")
    cleaned = xml.check_tei(xml_doc, "fake_url")
    result = [(elem.tag, elem.text) for elem in cleaned.find(".//div").iter()]
    expected = [("div", None), ("p", "text")]
    assert result == expected
    xml_doc = etree.fromstring("<TEI><text><body><div><div>text1<p>text2</p></div></div></body></text></TEI>")
    cleaned = xml.check_tei(xml_doc, "fake_url")
    result = [(elem.tag, elem.text) for elem in cleaned.find(".//div").iter()]
    expected = [("div", None), ("div", None), ("p", "text1 text2")]
    assert result == expected
    xml_doc = etree.fromstring("<TEI><text><body><div><div>text1<head>text2</head></div></div></body></text></TEI>")
    cleaned = xml.check_tei(xml_doc, "fake_url")
    result = [(elem.tag, elem.text) for elem in cleaned.find(".//div").iter()]
    expected = [("div", None), ("div", None), ("p", "text1"), ("fw", "text2")]
    assert result == expected
    xml_doc = etree.fromstring("<TEI><text><body><div><div>text1<p>text2</p></div>has to be there</div></body></text></TEI>")
    cleaned = xml.check_tei(xml_doc, "fake_url")
    result = [(elem.tag, elem.text, elem.tail) for elem in cleaned.find(".//div/div").iter()]
    expected = [("div", None, None), ("p", "text1 text2 has to be there", None)]
    assert result == expected
    xml_doc = etree.fromstring("<TEI><text><body><div><div>text1<quote>text2</quote></div>has to be there</div></body></text></TEI>")
    cleaned = xml.check_tei(xml_doc, "fake_url")
    result = [(elem.tag, elem.text, elem.tail) for elem in cleaned.find(".//div/div").iter()]
    expected = [("div", None, None), ("p", "text1", None), ("quote", "text2", None), ("p", "has to be there", None)]
    assert result == expected
    xml_doc = etree.fromstring("<TEI><text><body><div><div>text1<p>text2</p>has to be there</div></div></body></text></TEI>")
    cleaned = xml.check_tei(xml_doc, "fake_url")
    result = [(elem.tag, elem.text, elem.tail) for elem in cleaned.find(".//div/div").iter()]
    expected = [("div", None, None), ("p", "text1 text2 has to be there", None)]
    assert result == expected
=======
    htmlstring = html.fromstring("<html><head/><body><div><h2><p>text</p></h2></div></body></html>")
    extracted = extract(htmlstring, url='mocked', no_fallback=True, output_format="xmltei")
    assert xml.validate_tei(etree.fromstring(extracted)) is True
>>>>>>> 5cd308e8


def test_htmlprocessing():
    '''test html-related functions'''
    options = DEFAULT_OPTIONS
    options.tables = True
    assert trafilatura.htmlprocessing.tree_cleaning(etree.Element('html'), options) is not None
    assert trafilatura.htmlprocessing.prune_html(etree.Element('unwanted')) is not None
    mydoc = html.fromstring('<html><body><table><a href="">Link</a></table><img src="test.jpg"/><u>Underlined</u><tt>True Type</tt><sub>Text</sub><sup>Text</sup></body></html>')
    options.formatting, options.images, options.links = True, True, True
    myconverted = trafilatura.htmlprocessing.convert_tags(mydoc, options)
    assert myconverted.xpath('.//ref') and myconverted.xpath('.//graphic') and myconverted.xpath('.//hi[@rend="#t"]') and myconverted.xpath('.//table')
    options.images, options.tables = True, False
    myconverted = trafilatura.htmlprocessing.tree_cleaning(mydoc, options)
    assert myconverted.xpath('.//graphic') and not myconverted.xpath('.//table')
    mydoc = html.fromstring('<html><body><article><h1>Test headline</h1><p>Test</p></article></body></html>')
    assert '<head rend="h1">Test headline</head>' in extract(mydoc, output_format='xml', config=ZERO_CONFIG, no_fallback=True)
    assert '<fw rend="h1" type="header">Test headline</fw>' in extract(mydoc, output_format='xmltei', config=ZERO_CONFIG, no_fallback=True)
    # merge with parent function
    element = etree.Element('test')
    xml.merge_with_parent(element)
    mydoc = html.fromstring('<html><body><p><span>A</span><span>B</span><span>C</span></p></body></html>')
    for element in mydoc.iter('span'):
        xml.merge_with_parent(element)
    assert b'<p>A B C</p>' in etree.tostring(mydoc)
    mydoc = html.fromstring('<html><body><p><span>A</span><span>B</span> tail<span>C</span></p></body></html>')
    for element in mydoc.iter('span'):
        xml.merge_with_parent(element)
    assert b'<p>A B tail C</p>' in etree.tostring(mydoc)
    # paywalls
    my_html = '<html><body><main><p>1</p><p id="paywall">2</p><p>3</p></main></body></html>'
    assert extract(my_html, config=ZERO_CONFIG, no_fallback=True) == '1\n3'
    assert extract(my_html, config=ZERO_CONFIG, no_fallback=False) == '1\n3'
    # test tail of node deleted if set as text
    node = etree.fromstring("<div><p></p>tail</div>")[0]
    trafilatura.htmlprocessing.process_node(node, options)
    assert node.text == 'tail'
    assert node.tail is None
    node = etree.fromstring("<list><item></item>text in tail</list>")[0]
    trafilatura.htmlprocessing.process_node(node, options)
    assert node.text == "text in tail"
    assert node.tail is None
    line_break = etree.fromstring("<p><lb/>tail</p>")[0]
    trafilatura.htmlprocessing.process_node(line_break, options)
    assert line_break.text is None
    assert line_break.tail == "tail"
    node = etree.fromstring("<div><p>some text</p>tail</div>")[0]
    trafilatura.htmlprocessing.process_node(node, options)
    assert node.text == "some text"
    assert node.tail == "tail"


def test_extraction_options():
    '''Test the different parameters available in extract() and bare_extraction()'''
    my_html = '<html><head><meta http-equiv="content-language" content="EN"/></head><body><div="article-body"><p>Text.<!-- comment --></p></div></body></html>'
    with pytest.raises(NameError) as err:
        extract(my_html, json_output=True)
    assert extract(my_html, config=NEW_CONFIG) is None
    assert extract(my_html, config=ZERO_CONFIG) is not None
    assert extract(my_html, with_metadata=True, output_format='xml', config=ZERO_CONFIG) is None
    assert extract(my_html, only_with_metadata=True, output_format='xml', config=ZERO_CONFIG) is None
    assert extract(my_html, target_language='de', config=ZERO_CONFIG) is None
    assert etree.tostring(try_justext(html.fromstring(my_html), None, 'de')) == b'<body/>'
    # assert extract(my_html) is None


def test_precision_recall():
    '''test precision- and recall-oriented settings'''
    # the test cases could be better
    my_document = html.fromstring('<html><body><p>This here is the text.</p></body></html>')
    assert extract(my_document, favor_precision=True, config=ZERO_CONFIG) is not None
    assert extract(my_document, favor_recall=True, config=ZERO_CONFIG) is not None
    my_document = html.fromstring('<html><body><div class="article-body"><div class="teaser-content"><p>This here is a teaser text.</p></div><div><p>This here is the text.</p></div></body></html>')
    assert 'teaser text' in extract(my_document, favor_recall=True, config=ZERO_CONFIG)
    assert 'teaser text' not in extract(my_document, config=ZERO_CONFIG)
    assert 'teaser text' not in extract(my_document, favor_precision=True, config=ZERO_CONFIG)
    my_document = html.fromstring('<html><body><article><div><p><a href="test.html">1.</a><br/><a href="test2.html">2.</a></p></div></article></body></html>')
    assert '1' not in extract(my_document, favor_recall=True, config=ZERO_CONFIG)
    assert '1' not in extract(my_document, favor_precision=True, config=ZERO_CONFIG)


def test_table_processing():
    options = DEFAULT_OPTIONS
    table_simple_cell = html.fromstring(
        "<table><tr><td>cell1</td><td>cell2</td></tr><tr><td>cell3</td><td>cell4</td></tr></table>"
    )
    processed_table = handle_table(table_simple_cell, TAG_CATALOG, options)
    result = [(child.tag, child.text) for child in processed_table.iter()]
    assert result == [
        ("table", None),
        ("row", None),
        ("cell", "cell1"),
        ("cell", "cell2"),
        ("row", None),
        ("cell", "cell3"),
        ("cell", "cell4"),
    ]
    # if a cell contains 'exotic' tags, they are cleaned during the extraction
    # process and the content is merged with the parent e.g. <td>
    table_cell_with_children = html.fromstring(
        "<table><tr><td><p>text</p><p>more text</p></td></tr></table>"
    )
    processed_table = handle_table(table_cell_with_children, TAG_CATALOG, options)
    assert (
        etree.tostring(processed_table, encoding="unicode")
        == "<table><row><cell><p>text</p><p>more text</p></cell></row></table>"
    )
    # complex table that hasn't been cleaned yet
    htmlstring = html.fromstring(
        """<html>
              <body><article>
                <table>
                  <tbody>
                    <tr>
                      <td>
                        <small>text<br></small>
                        <h4>more_text</h4>
                      </td>
                      <td><a href='link'>linktext</a></td>
                    </tr>
                  </tbody>
                </table>
              </article></body>
            </html>"""
    )
    processed = extract(
        htmlstring, no_fallback=True, output_format='xml', config=DEFAULT_CONFIG, include_links=True
    )
    result = processed.replace('\n', '').replace(' ', '')
    assert """<table><row><cell>text<head>more_text</head></cell><cell/>""" in result
    table_cell_w_text_and_child = html.fromstring(
        "<table><tr><td>text<lb/><p>more text</p></td></tr></table>"
    )
    processed_table = handle_table(
        table_cell_w_text_and_child, TAG_CATALOG, options
    )
    assert (
        etree.tostring(processed_table, encoding="unicode")
        == "<table><row><cell>text<p>more text</p></cell></row></table>"
    )
    table_cell_with_link = html.fromstring(
        "<table><tr><td><ref='test'>link</ref></td></tr></table>"
    )
    processed_table = handle_table(table_cell_with_link, TAG_CATALOG, options)
    result = [child.tag for child in processed_table.find(".//cell").iterdescendants()]
    assert result == ["p"]
    table_with_head = html.fromstring(
        """<table>
      <tr>
        <th>Month</th>
        <th>Days</th>
      </tr>
      <tr>
        <td>January</td>
        <td>31</td>
      </tr>
      <tr>
        <td>February</td>
        <td>28</td>
      </tr>
    </table>"""
    )
    processed_table = handle_table(
        table_with_head, TAG_CATALOG, options
    )
    first_row = processed_table[0]
    assert len(processed_table) == 3
    assert [
        (child.tag, child.attrib, child.text) for child in first_row.iterdescendants()
    ] == [("cell", {"role": "head"}, "Month"), ("cell", {"role": "head"}, "Days")]
    table_with_head_spanning_two_cols = html.fromstring(
        """<table>
      <tr>
        <th>Name</th>
        <th>Adress</th>
        <th colspan="2">Phone</th>
      </tr>
      <tr>
        <td>Jane Doe</td>
        <td>test@example.com</td>
        <td>phone 1</td>
        <td>phone 2</td>
      </tr>
    </table>"""
    )
    processed_table = handle_table(
        table_with_head_spanning_two_cols,
        TAG_CATALOG,
        options,
    )
    first_row = processed_table[0]
    assert len(first_row) == 3
    assert {child.tag for child in first_row.iterdescendants()} == {"cell"}
    table_cell_with_hi = html.fromstring(
        "<table><tr><td><hi>highlighted text</hi></td></tr></table>"
    )
    processed_table = handle_table(table_cell_with_hi, TAG_CATALOG, options)
    result = etree.tostring(processed_table.find(".//cell"), encoding="unicode")
    assert result == "<cell><hi>highlighted text</hi></cell>"
    table_cell_with_span = html.fromstring(
        "<table><tr><td><span style='sth'>span text</span></td></tr></table>"
    )
    processed_table = handle_table(table_cell_with_span, TAG_CATALOG, options)
    result = etree.tostring(processed_table.find(".//cell"), encoding="unicode")
    assert result == "<cell><p/></cell>"
    # tables with nested elements
    htmlstring = '''<html><body><article>
<table>
<tr><td><b>Present Tense</b></td>
<td>I buy</td>
<td>you buy</td>
<td>he/she/it buys</td>
<td>we buy</td>
<td>you buy</td>
<td>they buy</td>
</tr>
    </table></article></body></html>'''
    my_result = extract(htmlstring, no_fallback=True, output_format='xml', include_formatting=True, config=ZERO_CONFIG)
    assert '''<row>
        <cell>
          <hi>Present Tense</hi>
        </cell>
        <cell>I buy</cell>
        <cell>you buy</cell>
        <cell>he/she/it buys</cell>
        <cell>we buy</cell>
        <cell>you buy</cell>
        <cell>they buy</cell>
      </row>''' in my_result
    # table with links
    # todo: further tests and adjustsments
    htmlstring = '<html><body><article><table><tr><td><a href="test.html">' + 'ABCD'*100 + '</a></td></tr></table></article></body></html>'
    result = extract(htmlstring, no_fallback=True, output_format='xml', config=ZERO_CONFIG, include_tables=True, include_links=True)
    assert 'ABCD' not in result
    # nested table
    htmlstring = '<html><body><article><table><th>1</th><table><tr><td>2</td></tr></table></table></article></body></html>'
    result = extract(htmlstring, no_fallback=True, output_format='xml', config=ZERO_CONFIG, include_tables=True)
    # todo: all elements are there, but output not nested
    assert '<cell role="head">1</cell>' in result and '<cell>2</cell>' in result
    nested_table = html.fromstring(
        """
        <table>
        <tr>
        <td>
          <table><tr><td>1</td></tr></table>
        </td>
        </tr>
        </table>"""
    )
    processed_table = handle_table(nested_table, TAG_CATALOG, options)
    result = [
        (el.tag, el.text) if el.text is not None and el.text.strip() else el.tag
        for el in processed_table.iter()
    ]
    #assert result == ["table", "row", "cell", "table", "row", ("cell", "1")]
    assert result == ["table", "row", "cell", ("cell", "1")]
    complex_nested_table = html.fromstring(
    """
    <table>
    <tr>
    <td>
      <table><tr><td>1</td></tr></table>
    </td>
    <td>text1</td>
    </tr>
    <tr><td>text2</td></tr>
    </table>"""
    )
    processed_table = handle_table(complex_nested_table, TAG_CATALOG, options)
    result = [
        (el.tag, el.text) if el.text is not None and el.text.strip() else el.tag
        for el in processed_table.iter()
    ]
    #assert (
    #        result
    #        == ["table", "row", "cell", "table", "row", ("cell", "1"), ("cell", "text1"), "row", ("cell", "text2")]
    #)
    assert result == ['table', 'row', 'cell', ('cell', '1'), ('cell', 'text1'), 'row', ('cell', 'text2')]
    table_with_list = html.fromstring(
    """
    <table><tr><td>
    <p>a list</p>
    <list>
      <item>one</item>
      <item>two</item>
    </list>
    </td>
    </tr></table>
    """)
    processed_table = handle_table(table_with_list, TAG_CATALOG, options)
    result = [
        (el.tag, el.text) if el.text is not None and el.text.strip() else el.tag
        for el in processed_table.iter()
    ]
    # assert result == ["table", "row", "cell", ("p", "a list"), "list", ("item", "one"), ("item", "two"),]
    assert result == ['table', 'row', 'cell', ('p', 'a list'), 'list']
    broken_table = html.fromstring("<table><td>cell1</td><tr><td>cell2</td></tr></table>")
    processed_table = handle_table(broken_table, TAG_CATALOG, options)
    result = [el.tag for el in processed_table.iter()]
    assert result == ['table', 'row', 'cell', 'row', 'cell']
    broken_table = html.fromstring("<table><tr><p>text</p></tr><tr><td>cell</td></tr></table>")
    processed_table = handle_table(broken_table, TAG_CATALOG, options)
    result = [el.tag for el in processed_table.iter()]
    assert result == ["table", "row", "cell", ]


if __name__ == '__main__':
    test_trim()
    test_lrucache()
    test_input()
    test_formatting()
    test_exotic_tags()
    test_images()
    test_links()
    test_htmlprocessing()
    test_extraction_options()
    test_precision_recall()
    test_filters()
    test_baseline()
    test_txttocsv()
    test_external()
    test_tei()
    test_table_processing()<|MERGE_RESOLUTION|>--- conflicted
+++ resolved
@@ -648,7 +648,6 @@
     assert xml.write_fullheader(header, docmeta) is not None
     docmeta.title, docmeta.sitename = None, None
     assert xml.write_fullheader(header, docmeta) is not None
-<<<<<<< HEAD
     xml_doc = etree.fromstring("<TEI><text><body><div>text</div></body></text></TEI>")
     cleaned = xml.check_tei(xml_doc, "fake_url")
     result = [(elem.tag, elem.text) for elem in cleaned.find(".//div").iter()]
@@ -679,11 +678,9 @@
     result = [(elem.tag, elem.text, elem.tail) for elem in cleaned.find(".//div/div").iter()]
     expected = [("div", None, None), ("p", "text1 text2 has to be there", None)]
     assert result == expected
-=======
     htmlstring = html.fromstring("<html><head/><body><div><h2><p>text</p></h2></div></body></html>")
     extracted = extract(htmlstring, url='mocked', no_fallback=True, output_format="xmltei")
     assert xml.validate_tei(etree.fromstring(extracted)) is True
->>>>>>> 5cd308e8
 
 
 def test_htmlprocessing():
