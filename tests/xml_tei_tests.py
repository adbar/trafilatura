"""
Test for transformation to TEI.
"""
from lxml.etree import Element, fromstring

from trafilatura.metadata import Document
<<<<<<< HEAD
from trafilatura.xml import write_fullheader, check_tei
=======
from trafilatura.xml import check_tei, write_fullheader
>>>>>>> 5cd308e8


def test_publisher_added_before_availability_in_publicationStmt():
    # add publisher string
    teidoc = Element("TEI", xmlns="http://www.tei-c.org/ns/1.0")
    metadata = Document()
    metadata.sitename = "The Publisher"
    metadata.license = "CC BY-SA 4.0"
    metadata.categories = metadata.tags = ["cat"]
    header = write_fullheader(teidoc, metadata)
    publicationstmt = header.find(".//{*}fileDesc/{*}publicationStmt")
    assert [child.tag for child in publicationstmt.getchildren()] == [
        "publisher",
        "availability",
    ]
    assert publicationstmt[0].text == "The Publisher"

    teidoc = Element("TEI", xmlns="http://www.tei-c.org/ns/1.0")
    metadata = Document()
    metadata.hostname = "example.org"
    metadata.license = "CC BY-SA 4.0"
    metadata.categories = metadata.tags = ["cat"]
    header = write_fullheader(teidoc, metadata)
    publicationstmt = header.find(".//{*}fileDesc/{*}publicationStmt")
    assert [child.tag for child in publicationstmt.getchildren()] == [
        "publisher",
        "availability",
    ]
    assert publicationstmt[0].text == "example.org"

    teidoc = Element("TEI", xmlns="http://www.tei-c.org/ns/1.0")
    metadata = Document()
    metadata.hostname = "example.org"
    metadata.sitename = "Example"
    metadata.license = "CC BY-SA 4.0"
    metadata.categories = metadata.tags = ["cat"]
    header = write_fullheader(teidoc, metadata)
    publicationstmt = header.find(".//{*}fileDesc/{*}publicationStmt")
    assert [child.tag for child in publicationstmt.getchildren()] == [
        "publisher",
        "availability",
    ]
    assert publicationstmt[0].text == "Example (example.org)"
    # no publisher, add "N/A"
    teidoc = Element("TEI", xmlns="http://www.tei-c.org/ns/1.0")
    metadata = Document()
    metadata.categories = metadata.tags = ["cat"]
    metadata.license = "CC BY-SA 4.0"
    header = write_fullheader(teidoc, metadata)
    publicationstmt = header.find(".//{*}fileDesc/{*}publicationStmt")
    assert [child.tag for child in publicationstmt.getchildren()] == [
        "publisher",
        "availability",
    ]
    assert publicationstmt[0].text == "N/A"
    # no license, add nothing
    teidoc = Element("TEI", xmlns="http://www.tei-c.org/ns/1.0")
    metadata = Document()
    metadata.categories = metadata.tags = ["cat"]
    header = write_fullheader(teidoc, metadata)
    publicationstmt = header.find(".//{*}fileDesc/{*}publicationStmt")
    assert [child.tag for child in publicationstmt.getchildren()] == ["p"]


<<<<<<< HEAD
def test_tail_on_p_like_elements_removed():
    xml_doc = fromstring(
        """
    <TEI><text><body>
      <div>
        <p>text</p>former link
        <p>more text</p>former span
        <p>even more text</p>another span
      </div>
    </body></text></TEI>""")
    cleaned = check_tei(xml_doc, "fake_url")
    result = [(el.text, el.tail) for el in cleaned.iter('p')]
    assert result == [("text former link", None), ("more text former span", None), ("even more text another span", None)]
    xml_doc = fromstring("<TEI><text><body><div><head>title</head>some text<p>article</p></div></body></text></TEI>")
    cleaned = check_tei(xml_doc, "fake_url")
    result = [(elem.tag, elem.text, elem.tail) for elem in cleaned.find(".//div").iterdescendants()]
    assert result == [("fw", "title", None), ("p", "some text", None), ("p", "article", None)]
    xml_doc = fromstring("<TEI><text><body><div><ab>title</ab>tail<p>more text</p></div></body></text></TEI>")
    cleaned = check_tei(xml_doc, "fake_url")
    result = [(elem.tag, elem.text, elem.tail) for elem in cleaned.find(".//div").iterdescendants()]
    assert result == [("ab", "title", None), ("p", "tail", None), ("p", "more text", None)]
    xml_doc = fromstring("<TEI><text><body><div><p>text</p><lb/>tail</div></body></text></TEI>")
    cleaned = check_tei(xml_doc, "fake_url")
    result = [(elem.tag, elem.text, elem.tail) for elem in cleaned.find(".//div").iterdescendants()]
    assert result == [("p", "text", None), ("p", "tail", None)]
    xml_doc = fromstring("<TEI><text><body><div><p/>tail</div></body></text></TEI>")
    cleaned = check_tei(xml_doc, "fake_url")
    result = [(elem.tag, elem.text, elem.tail) for elem in cleaned.find(".//p").iter()]
    assert result == [("p", "tail", None)]
=======
def test_head_with_children_converted_to_ab():
    xml_doc = fromstring("<text><head>heading</head><p>some text</p></text>")
    cleaned = check_tei(xml_doc, "fake_url")
    result = [
        (child.tag, child.text) if child.text is not None else child.tag
        for child in cleaned.iter()
    ]
    assert result == ["text", ("fw", "heading"), ("p", "some text")]
    xml_doc = fromstring("<text><head><p>text</p></head></text>")
    cleaned = check_tei(xml_doc, "fake_url")
    result = [(child.tag, child.text, child.tail) for child in cleaned.iter()]
    assert result == [("text", None, None), ("ab", "text", None)]
    head_with_mulitple_p = fromstring(
        "<text><head><p>first</p><p>second</p><p>third</p></head></text>"
    )
    cleaned = check_tei(head_with_mulitple_p, "fake_url")
    result = [(child.tag, child.text, child.tail) for child in cleaned.iter()]
    # print(result)
    assert result == [
        ("text", None, None),
        ("ab", "first", None),
        ("lb", None, "second"),
        ("lb", None, "third"),
    ]
    xml_with_complex_head = fromstring(
        "<text><head><p>first</p><list><item>text</item></list><p>second</p><p>third</p></head></text>"
    )
    cleaned = check_tei(xml_with_complex_head, "fake_url")
    result = [(child.tag, child.text, child.tail) for child in cleaned.iter()]
    assert result == [
        ("text", None, None),
        ("ab", "first", None),
        ("list", None, "second"),
        ("item", "text", None),
        ("lb", None, "third"),
    ]
    xml_doc = fromstring("<text><head><list><item>text1</item></list><p>text2</p></head></text>")
    cleaned = check_tei(xml_doc, "fake_url")
    result = [(child.tag, child.text, child.tail) for child in cleaned.iter()]
    assert result == [
        ("text", None, None),
        ("ab", None, None),
        ("list", None, "text2"),
        ("item", "text1", None)
    ]
    xml_doc = fromstring("<text><head>heading</head><p>some text</p></text>")
    cleaned = check_tei(xml_doc, "fake_url")
    result = cleaned[0].attrib
    assert result == {"type":"header"}
    xml_doc = fromstring("<text><head rend='h3'>heading</head><p>some text</p></text>")
    cleaned = check_tei(xml_doc, "fake_url")
    result = cleaned[0].attrib
    assert result == {"type":"header", "rend":"h3"}
    tei_doc = fromstring("<TEI><teiheader/><text><body><head><p>text</p></head></body></text></TEI>")
    cleaned = check_tei(tei_doc, "fake_url")
    result = cleaned.find(".//ab")
    assert result.text == 'text'
    assert result.attrib == {"type":"header"}
    xml_doc = fromstring("<text><body><head>text1<p>text2</p></head></body></text>")
    cleaned = check_tei(xml_doc, "fake_url")
    result = [(child.tag, child.text, child.tail) for child in cleaned.find(".//ab").iter()]
    assert result == [("ab", "text1", None), ("lb", None, "text2")]
>>>>>>> 5cd308e8


if __name__ == "__main__":
    test_publisher_added_before_availability_in_publicationStmt()
<<<<<<< HEAD
    test_tail_on_p_like_elements_removed()
=======
    test_head_with_children_converted_to_ab()
>>>>>>> 5cd308e8
<|MERGE_RESOLUTION|>--- conflicted
+++ resolved
@@ -4,11 +4,7 @@
 from lxml.etree import Element, fromstring
 
 from trafilatura.metadata import Document
-<<<<<<< HEAD
-from trafilatura.xml import write_fullheader, check_tei
-=======
 from trafilatura.xml import check_tei, write_fullheader
->>>>>>> 5cd308e8
 
 
 def test_publisher_added_before_availability_in_publicationStmt():
@@ -73,7 +69,6 @@
     assert [child.tag for child in publicationstmt.getchildren()] == ["p"]
 
 
-<<<<<<< HEAD
 def test_tail_on_p_like_elements_removed():
     xml_doc = fromstring(
         """
@@ -103,7 +98,8 @@
     cleaned = check_tei(xml_doc, "fake_url")
     result = [(elem.tag, elem.text, elem.tail) for elem in cleaned.find(".//p").iter()]
     assert result == [("p", "tail", None)]
-=======
+
+
 def test_head_with_children_converted_to_ab():
     xml_doc = fromstring("<text><head>heading</head><p>some text</p></text>")
     cleaned = check_tei(xml_doc, "fake_url")
@@ -121,7 +117,6 @@
     )
     cleaned = check_tei(head_with_mulitple_p, "fake_url")
     result = [(child.tag, child.text, child.tail) for child in cleaned.iter()]
-    # print(result)
     assert result == [
         ("text", None, None),
         ("ab", "first", None),
@@ -166,13 +161,9 @@
     cleaned = check_tei(xml_doc, "fake_url")
     result = [(child.tag, child.text, child.tail) for child in cleaned.find(".//ab").iter()]
     assert result == [("ab", "text1", None), ("lb", None, "text2")]
->>>>>>> 5cd308e8
 
 
 if __name__ == "__main__":
     test_publisher_added_before_availability_in_publicationStmt()
-<<<<<<< HEAD
     test_tail_on_p_like_elements_removed()
-=======
-    test_head_with_children_converted_to_ab()
->>>>>>> 5cd308e8
+    test_head_with_children_converted_to_ab()