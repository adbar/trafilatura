--- conflicted
+++ resolved
@@ -1,17 +1,10 @@
 """
 Test for transformation to TEI.
 """
-<<<<<<< HEAD
 from lxml.etree import Element, fromstring, tostring
-
-from trafilatura.metadata import Document
-from trafilatura.xml import write_fullheader, check_tei
-=======
-from lxml.etree import Element, fromstring
 
 from trafilatura.metadata import Document
 from trafilatura.xml import check_tei, write_fullheader
->>>>>>> 2f057d13
 
 
 def test_publisher_added_before_availability_in_publicationStmt():
@@ -76,7 +69,6 @@
     assert [child.tag for child in publicationstmt.getchildren()] == ["p"]
 
 
-<<<<<<< HEAD
 def test_unwanted_siblings_of_div_removed():
     xml_doc = fromstring("<TEI><text><body><div><div><p>text1</p></div><p>text2</p></div></body></text></TEI>")
     cleaned = check_tei(xml_doc, "fake_url")
@@ -152,7 +144,8 @@
     xml_str = "<TEI><text><body><div><p/><div/></div></body></text></TEI>"
     result = tostring(check_tei(fromstring(xml_str), "fake_url"), encoding="unicode")
     assert result == xml_str
-=======
+
+
 def test_tail_on_p_like_elements_removed():
     xml_doc = fromstring(
         """
@@ -258,14 +251,10 @@
     cleaned = check_tei(xml_doc, "fake_url")
     result = [(child.tag, child.text, child.tail) for child in cleaned.find(".//ab").iter()]
     assert result == [("ab", "text1", None), ("lb", None, "text2")]
->>>>>>> 2f057d13
 
 
 if __name__ == "__main__":
     test_publisher_added_before_availability_in_publicationStmt()
-<<<<<<< HEAD
     test_unwanted_siblings_of_div_removed()
-=======
     test_tail_on_p_like_elements_removed()
-    test_head_with_children_converted_to_ab()
->>>>>>> 2f057d13
+    test_head_with_children_converted_to_ab()