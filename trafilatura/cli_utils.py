--- conflicted
+++ resolved
@@ -346,14 +346,9 @@
     and prints the links found in the process."""
     if not options:
         options = args_to_extractor(args)
-<<<<<<< HEAD
-    sleep_time = options.config.getfloat("DEFAULT", "SLEEP_TIME")
-    # counter = None
-=======
     sleep_time = options.config.getfloat('DEFAULT', 'SLEEP_TIME')
     param_dict = {}
 
->>>>>>> b538002d
     # load input URLs
     if url_store is None:
         spider.URL_STORE.add_urls(load_input_urls(args))
@@ -372,32 +367,6 @@
 
     # iterate until the threshold is reached
     while spider.URL_STORE.done is False:
-<<<<<<< HEAD
-        bufferlist, spider.URL_STORE = load_download_buffer(
-            spider.URL_STORE, sleep_time
-        )
-        # start several threads
-        for url, result in buffered_downloads(
-            bufferlist, args.parallel, decode=False, options=options
-        ):
-            base_url = get_base_url(url)
-            # handle result
-            if result is not None:
-                spider.process_response(
-                    result,
-                    base_url,
-                    args.target_language,
-                    rules=spider.URL_STORE.get_rules(base_url),
-                )
-                # just in case a crawl delay is specified in robots.txt
-                # sleep(spider.get_crawl_delay(spider.URL_STORE.get_rules(base_url)))
-        # early exit if maximum count is reached
-        if any(c >= n for c in spider.URL_STORE.get_all_counts()):
-            break
-    # print results
-    print("\n".join(u for u in spider.URL_STORE.dump_urls()))
-    # return todo, known_links
-=======
         bufferlist, spider.URL_STORE = load_download_buffer(spider.URL_STORE, sleep_time)
         for url, result in buffered_downloads(bufferlist, args.parallel, decode=False, options=options):
             if result is not None:
@@ -408,7 +377,6 @@
             break
 
     print('\n'.join(u for u in spider.URL_STORE.dump_urls()))
->>>>>>> b538002d
 
 
 def probe_homepage(args: Any) -> None:
