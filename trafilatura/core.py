# pylint:disable-msg=E0611,I1101
"""
Extraction configuration and processing functions.
"""

import logging
import warnings

from copy import copy, deepcopy
from typing import Any, Dict, Optional, Set, Tuple, Union

from lxml.etree import _Element, Element, XPath, strip_tags
from lxml.html import HtmlElement

# own
from .baseline import baseline
from .deduplication import content_fingerprint, duplicate_test
from .external import compare_extraction
from .htmlprocessing import (
    build_html_output,
    convert_tags,
    prune_unwanted_nodes,
    tree_cleaning,
)
from .main_extractor import extract_comments, extract_content
from .metadata import Document, extract_metadata
from .settings import DEFAULT_CONFIG, Extractor, use_config
from .utils import (
    LANGID_FLAG,
    check_html_lang,
    language_filter,
    load_html,
    normalize_unicode,
)
from .xml import build_json_output, control_xml_output, xmltotxt, xmltocsv
from .xpaths import REMOVE_COMMENTS_XPATH


LOGGER = logging.getLogger(__name__)

TXT_FORMATS = {"markdown", "txt"}


def determine_returnstring(document: Document, options: Extractor) -> str:
    """Convert XML tree to chosen format, clean the result and output it as a string"""
    # XML (TEI) steps
    if "xml" in options.format:
        # last cleaning
        for element in document.body.iter("*"):
            if (
                element.tag != "graphic"
                and len(element) == 0
                and not element.text
                and not element.tail
            ):
                parent = element.getparent()
                # do not remove elements inside <code> to preserve formatting
                if parent is not None and parent.tag != "code":
                    parent.remove(element)
        # build output tree
        returnstring = control_xml_output(document, options)
    # CSV
    elif options.format == "csv":
        returnstring = xmltocsv(document, options.formatting)
    # JSON
    elif options.format == "json":
        returnstring = build_json_output(document, options.with_metadata)
    # HTML
    elif options.format == "html":
        returnstring = build_html_output(document, options.with_metadata)
    # Markdown and TXT
    else:
        if options.with_metadata:
            header = "---\n"
            for attr in (
                "title",
                "author",
                "url",
                "hostname",
                "description",
                "sitename",
                "date",
                "categories",
                "tags",
                "fingerprint",
                "id",
                "license",
            ):
                if getattr(document, attr):
                    header += f"{attr}: {str(getattr(document, attr))}\n"
            header += "---\n"
        else:
            header = ""
        returnstring = f"{header}{xmltotxt(document.body, options.formatting)}"
        if document.commentsbody is not None:
            returnstring = f"{returnstring}\n{xmltotxt(document.commentsbody, options.formatting)}".strip()
    # normalize Unicode format (defaults to NFC)
    return normalize_unicode(returnstring)


def trafilatura_sequence(
    cleaned_tree: HtmlElement,
    cleaned_tree_backup: HtmlElement,
    tree_backup: HtmlElement,
    options: Extractor,
) -> Tuple[_Element, str, int]:
    "Execute the standard cascade of extractors used by Trafilatura."
    # Trafilatura's main extractor
    postbody, temp_text, len_text = extract_content(cleaned_tree, options)

    # comparison with external extractors
    if not options.fast:
        postbody, temp_text, len_text = compare_extraction(
            cleaned_tree_backup,
            deepcopy(tree_backup),
            postbody,
            temp_text,
            len_text,
            options,
        )

    # rescue: baseline extraction on original/dirty tree
    if len_text < options.min_extracted_size and not options.focus == "precision":  # type: ignore[attr-defined]
        postbody, temp_text, len_text = baseline(deepcopy(tree_backup))
        LOGGER.debug("non-clean extracted length: %s (extraction)", len_text)

    return postbody, temp_text, len_text


def bare_extraction(
    filecontent: Any,
    url: Optional[str] = None,
    fast: bool = False,
    no_fallback: bool = False,
    favor_precision: bool = False,
    favor_recall: bool = False,
    include_comments: bool = True,
    output_format: str = "python",
    target_language: Optional[str] = None,
    include_tables: bool = True,
    include_images: bool = False,
    include_formatting: bool = False,
    include_links: bool = False,
    deduplicate: bool = False,
    date_extraction_params: Optional[Dict[str, Any]] = None,
    with_metadata: bool = False,
    only_with_metadata: bool = False,
    max_tree_size: Optional[int] = None,
    url_blacklist: Optional[Set[str]] = None,
    author_blacklist: Optional[Set[str]] = None,
    as_dict: bool = True,
    prune_xpath: Optional[Any] = None,
    config: Any = DEFAULT_CONFIG,
    options: Optional[Extractor] = None,
) -> Optional[Union[Document, Dict[str, Any]]]:
    """Internal function for text extraction returning bare Python variables.

    Args:
        filecontent: HTML code as string.
        url: URL of the webpage.
        fast: Use faster heuristics and skip backup extraction.
        no_fallback: Will be deprecated, use "fast" instead.
        favor_precision: prefer less text but correct extraction.
        favor_recall: prefer more text even when unsure.
        include_comments: Extract comments along with the main text.
        output_format: Define an output format, Python being the default
            and the interest of this internal function.
            Other values: "csv", "html", "json", "markdown", "txt", "xml", and "xmltei".
        target_language: Define a language to discard invalid documents (ISO 639-1 format).
        include_tables: Take into account information within the HTML <table> element.
        include_images: Take images into account (experimental).
        include_formatting: Keep structural elements related to formatting
            (present in XML format, converted to markdown otherwise).
        include_links: Keep links along with their targets (experimental).
        deduplicate: Remove duplicate segments and documents.
        date_extraction_params: Provide extraction parameters to htmldate as dict().
        with_metadata: Extract metadata fields and add them to the output.
        only_with_metadata: Only keep documents featuring all essential metadata
            (date, title, url).
        max_tree_size: Discard documents with too many elements.
        url_blacklist: Provide a blacklist of URLs as set() to filter out documents.
        author_blacklist: Provide a blacklist of Author Names as set() to filter out authors.
        as_dict: Will be deprecated, use the .as_dict() method of the document class.
        prune_xpath: Provide an XPath expression to prune the tree before extraction.
            can be str or list of str.
        config: Directly provide a configparser configuration.
        options: Directly provide a whole extractor configuration.

    Returns:
        A Python dict() containing all the extracted information or None.

    Raises:
        ValueError: Extraction problem.
    """

    # deprecations
    if no_fallback:
        fast = no_fallback
        warnings.warn(
            '"no_fallback" will be deprecated in a future version, use "fast" instead',
            PendingDeprecationWarning
        )
    if as_dict:
        warnings.warn(
            '"as_dict" will be deprecated, use the .as_dict() method of the document class',
            PendingDeprecationWarning
        )

<<<<<<< HEAD
    # load data
    try:
        # regroup extraction options
        if not options or not isinstance(options, Extractor):
            options = Extractor(
                config=config,
                output_format=output_format,
                fast=fast,
                precision=favor_precision,
                recall=favor_recall,
                comments=include_comments,
                formatting=include_formatting,
                links=include_links,
                images=include_images,
                tables=include_tables,
                dedup=deduplicate,
                lang=target_language,
                max_tree_size=max_tree_size,
                url=url,
                with_metadata=with_metadata,
                only_with_metadata=only_with_metadata,
                author_blacklist=author_blacklist,
                url_blacklist=url_blacklist,
                date_params=date_extraction_params,
            )
=======
    # regroup extraction options
    if not options or not isinstance(options, Extractor):
        options = Extractor(
            config=config,
            output_format=output_format,
            fast=no_fallback,
            precision=favor_precision,
            recall=favor_recall,
            comments=include_comments,
            formatting=include_formatting,
            links=include_links,
            images=include_images,
            tables=include_tables,
            dedup=deduplicate,
            lang=target_language,
            max_tree_size=max_tree_size,
            url=url,
            with_metadata=with_metadata,
            only_with_metadata=only_with_metadata,
            author_blacklist=author_blacklist,
            url_blacklist=url_blacklist,
            date_params=date_extraction_params,
        )
>>>>>>> 8f8d3768

    try:
        # load the HTML tree
        tree = load_html(filecontent)
        if tree is None:
            LOGGER.error("empty HTML tree: %s", url)
            raise ValueError

        # quick and dirty HTML lang check
        if options.lang and (options.fast or not LANGID_FLAG):
            if check_html_lang(tree, options.lang) is False:
                LOGGER.error("wrong HTML meta language: %s", options.source)
                raise ValueError

        # extract metadata if necessary
        if options.with_metadata:

            document = extract_metadata(
                tree,
                options.url,
                options.date_params,
                options.fast,
                options.author_blacklist,
            )

            # cut short if extracted URL in blacklist
            if document.url in options.url_blacklist:
                LOGGER.warning("blacklisted URL: %s", document.url)
                raise ValueError

            # cut short if core elements are missing
            if options.only_with_metadata and not (
                document.date and document.title and document.url
            ):
                LOGGER.error("no metadata: %s", options.source)
                raise ValueError

        else:
            document = Document()

        # prune all xpath expressions that user specified
        # no backup as this is unetre full control of the user
        if prune_xpath is not None:
            if isinstance(prune_xpath, str):
                prune_xpath = [prune_xpath]
            tree = prune_unwanted_nodes(tree, [XPath(x) for x in prune_xpath])

        # clean and backup for further processing
        cleaned_tree = tree_cleaning(copy(tree), options)
        cleaned_tree_backup = copy(cleaned_tree)

        # convert tags, the rest does not work without conversion
        cleaned_tree = convert_tags(cleaned_tree, options, options.url or document.url)

        # comments first, then remove
        if options.comments:
            commentsbody, temp_comments, len_comments, cleaned_tree = extract_comments(
                cleaned_tree, options
            )
        else:
            commentsbody, temp_comments, len_comments = Element("body"), "", 0
        if options.focus == "precision":
            cleaned_tree = prune_unwanted_nodes(cleaned_tree, REMOVE_COMMENTS_XPATH)

        postbody, temp_text, len_text = trafilatura_sequence(
            cleaned_tree, cleaned_tree_backup, tree, options
        )

        # tree size sanity check
        if options.max_tree_size:
            # strip tags
            if len(postbody) > options.max_tree_size:
                LOGGER.debug("output tree too long: %s", len(postbody))
                strip_tags(postbody, "hi")
            # still too long, raise an error
            if len(postbody) > options.max_tree_size:
                LOGGER.debug(
                    "output tree too long: %s, discarding %s",
                    len(postbody),
                    options.source,
                )
                raise ValueError
        # size checks
        if options.comments and len_comments < options.min_extracted_comm_size:  # type: ignore[attr-defined]
            LOGGER.debug("not enough comments: %s", options.source)
        if (
            len_text < options.min_output_size  # type: ignore[attr-defined]
            and len_comments < options.min_output_comm_size  # type: ignore[attr-defined]
        ):
            LOGGER.debug(
                "text and comments not long enough: %s %s %s",
                len_text,
                len_comments,
                options.source,
            )
            raise ValueError

        # check duplicates at body level
        if options.dedup and duplicate_test(postbody, options) is True:
            LOGGER.debug("discarding duplicate document: %s", options.source)
            raise ValueError

        # sanity check on language
        if options.lang:
            is_not_target_lang, document = language_filter(
                temp_text, temp_comments, options.lang, document
            )
            if is_not_target_lang is True:
                LOGGER.debug("wrong language: %s", options.source)
                raise ValueError

    except (TypeError, ValueError):
        LOGGER.warning("discarding data: %s", options.source)
        return None

    # special case: python variables
    if options.format == "python":
        document.text = xmltotxt(postbody, options.formatting)
        if options.comments:
            document.comments = xmltotxt(commentsbody, options.formatting)
            document.commentsbody = commentsbody
        document.raw_text = document.text
    else:
        document.raw_text, document.commentsbody = temp_text, commentsbody
    document.body = postbody

    return document if not as_dict else document.as_dict()


def extract(
    filecontent: Any,
    url: Optional[str] = None,
    record_id: Optional[str] = None,
    fast: bool = False,
    no_fallback: bool = False,
    favor_precision: bool = False,
    favor_recall: bool = False,
    include_comments: bool = True,
    output_format: str = "txt",
    tei_validation: bool = False,
    target_language: Optional[str] = None,
    include_tables: bool = True,
    include_images: bool = False,
    include_formatting: bool = False,
    include_links: bool = False,
    deduplicate: bool = False,
    date_extraction_params: Optional[Dict[str, Any]] = None,
    with_metadata: bool = False,
    only_with_metadata: bool = False,
    max_tree_size: Optional[int] = None,
    url_blacklist: Optional[Set[str]] = None,
    author_blacklist: Optional[Set[str]] = None,
    settingsfile: Optional[str] = None,
    prune_xpath: Optional[Any] = None,
    config: Any = DEFAULT_CONFIG,
    options: Optional[Extractor] = None,
) -> Optional[str]:
    """Main function exposed by the package:
       Wrapper for text extraction and conversion to chosen output format.

    Args:
        filecontent: HTML code as string.
        url: URL of the webpage.
        record_id: Add an ID to the metadata.
        fast: Use faster heuristics and skip backup extraction.
        no_fallback: Will be deprecated, use "fast" instead.
        favor_precision: prefer less text but correct extraction.
        favor_recall: when unsure, prefer more text.
        include_comments: Extract comments along with the main text.
        output_format: Define an output format:
            "csv", "html", "json", "markdown", "txt", "xml", and "xmltei".
        tei_validation: Validate the XML-TEI output with respect to the TEI standard.
        target_language: Define a language to discard invalid documents (ISO 639-1 format).
        include_tables: Take into account information within the HTML <table> element.
        include_images: Take images into account (experimental).
        include_formatting: Keep structural elements related to formatting
            (only valuable if output_format is set to XML).
        include_links: Keep links along with their targets (experimental).
        deduplicate: Remove duplicate segments and documents.
        date_extraction_params: Provide extraction parameters to htmldate as dict().
        with_metadata: Extract metadata fields and add them to the output.
        only_with_metadata: Only keep documents featuring all essential metadata
            (date, title, url).
        max_tree_size: Discard documents with too many elements.
        url_blacklist: Provide a blacklist of URLs as set() to filter out documents.
        author_blacklist: Provide a blacklist of Author Names as set() to filter out authors.
        settingsfile: Use a configuration file to override the standard settings.
        prune_xpath: Provide an XPath expression to prune the tree before extraction.
            can be str or list of str.
        config: Directly provide a configparser configuration.
        options: Directly provide a whole extractor configuration.

    Returns:
        A string in the desired format or None.

    """
    if no_fallback:
        fast = no_fallback
        warnings.warn(
            '"no_fallback" will be deprecated in a future version, use "fast" instead',
            PendingDeprecationWarning
        )

    # regroup extraction options
    if not options or not isinstance(options, Extractor):
        options = Extractor(
            config=use_config(settingsfile, config),
            output_format=output_format,
            fast=fast,
            precision=favor_precision,
            recall=favor_recall,
            comments=include_comments,
            formatting=include_formatting,
            links=include_links,
            images=include_images,
            tables=include_tables,
            dedup=deduplicate,
            lang=target_language,
            max_tree_size=max_tree_size,
            url=url,
            with_metadata=with_metadata,
            only_with_metadata=only_with_metadata,
            tei_validation=tei_validation,
            author_blacklist=author_blacklist,
            url_blacklist=url_blacklist,
            date_params=date_extraction_params,
        )

    # extraction
    document = bare_extraction(
        filecontent,
        options=options,
        as_dict=False,
        prune_xpath=prune_xpath,
    )

    # post-processing
    if not document or not isinstance(document, Document):
        return None

    if options.format not in TXT_FORMATS:
        # control output
        if options.format == "python":
            raise ValueError(
                "'python' format only usable in bare_extraction() function"
            )
        # add record ID to metadata
        document.id = record_id
        # calculate fingerprint
        if document.raw_text is not None:
            document.fingerprint = content_fingerprint(
                str(document.title) + " " + str(document.raw_text)
            )

    # return
    return determine_returnstring(document, options)<|MERGE_RESOLUTION|>--- conflicted
+++ resolved
@@ -206,39 +206,12 @@
             PendingDeprecationWarning
         )
 
-<<<<<<< HEAD
-    # load data
-    try:
-        # regroup extraction options
-        if not options or not isinstance(options, Extractor):
-            options = Extractor(
-                config=config,
-                output_format=output_format,
-                fast=fast,
-                precision=favor_precision,
-                recall=favor_recall,
-                comments=include_comments,
-                formatting=include_formatting,
-                links=include_links,
-                images=include_images,
-                tables=include_tables,
-                dedup=deduplicate,
-                lang=target_language,
-                max_tree_size=max_tree_size,
-                url=url,
-                with_metadata=with_metadata,
-                only_with_metadata=only_with_metadata,
-                author_blacklist=author_blacklist,
-                url_blacklist=url_blacklist,
-                date_params=date_extraction_params,
-            )
-=======
     # regroup extraction options
     if not options or not isinstance(options, Extractor):
         options = Extractor(
             config=config,
             output_format=output_format,
-            fast=no_fallback,
+            fast=fast,
             precision=favor_precision,
             recall=favor_recall,
             comments=include_comments,
@@ -256,7 +229,6 @@
             url_blacklist=url_blacklist,
             date_params=date_extraction_params,
         )
->>>>>>> 8f8d3768
 
     try:
         # load the HTML tree
