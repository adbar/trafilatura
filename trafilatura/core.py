# pylint:disable-msg=E0611,I1101
"""
Module bundling all functions needed to extract the text in a webpage.
"""

## This file is available from https://github.com/adbar/trafilatura
## under GNU GPL v3 license


# standard
import logging
import re
import warnings

from copy import deepcopy

from lxml import etree, html

# own
from .external import justext_rescue, sanitize_tree, SANITIZED_XPATH, try_readability
from .filters import (check_html_lang, content_fingerprint, duplicate_test,
                     language_filter, text_chars_test)
from .htmlprocessing import (convert_tags, handle_textnode,
                             link_density_test, link_density_test_tables,
                             process_node, prune_unwanted_nodes, tree_cleaning)
from .metadata import extract_metadata, METADATA_LIST
from .settings import use_config, DEFAULT_CONFIG, TAG_CATALOG
from .utils import load_html, trim, txttocsv, uniquify_list, is_image_file
from .xml import (build_json_output, build_xml_output, build_tei_output,
                  control_xml_output, xmltotxt)
from .xpaths import (BODY_XPATH, COMMENTS_XPATH, COMMENTS_DISCARD_XPATH, OVERALL_DISCARD_XPATH,
                     PRECISION_DISCARD_XPATH, DISCARD_IMAGE_ELEMENTS, REMOVE_COMMENTS_XPATH)


LOGGER = logging.getLogger(__name__)

FORMATTING_PROTECTED = {'cell', 'head', 'hi', 'item', 'p', 'quote', 'td'}
SPACING_PROTECTED = {'code', 'hi', 'ref'}
P_FORMATTING = {'hi', 'ref'}
TABLE_ELEMS = {'td', 'th'}
TABLE_ALL = {'td', 'th', 'hi'}
FORMATTING = {'hi', 'ref', 'span'}
CODES_QUOTES = {'code', 'quote'}
HEADINGS = {'fw', 'head'}



def handle_titles(element, dedupbool, config):
    '''Process head elements (titles)'''
    if len(element) == 0:
        # maybe needs attention?
        # if element.tail and re.search(r'\w', element.tail):
        #    LOGGER.debug('tail in title, stripping: %s', element.tail)
        #    element.tail = None
        title = process_node(element, dedupbool, config)
    # children
    else:
        title = deepcopy(element)
        # list instead of element.iter('*')
        # TODO: write tests for it and check
        for child in list(element):
            # if child.tag not in potential_tags:
            #    LOGGER.debug('unexpected in title: %s %s %s', child.tag, child.text, child.tail)
            #    continue
            processed_child = handle_textnode(child, comments_fix=False, deduplicate=dedupbool, config=config)
            if processed_child is not None:
                title.append(processed_child)
            child.tag = 'done'
    if title is not None and text_chars_test(title.text) is True:
        return title
    return None


def handle_formatting(element, dedupbool, config):
    '''Process formatting elements (b, i, etc. converted to hi) found
       outside of paragraphs'''
    formatting = process_node(element, dedupbool, config)
    if len(element) == 0 and formatting is None:
        return None
    # repair orphan elements
    # if formatting is None:
    #    formatting = etree.Element(element.tag)
    #     return None
    # if len(element) > 0:
    #    for child in element.iter('*'):
    #        if child.tag not in potential_tags:
    #            LOGGER.debug('unexpected in title: %s %s %s', child.tag, child.text, child.tail)
    #            continue
    #        processed_child = handle_textnode(child, comments_fix=False, deduplicate=dedupbool, config=config)
    #        if processed_child is not None:
    #            formatting.append(processed_child)
    #        child.tag = 'done'
    # if text_chars_test(element.text) is True:
    #    processed_child.text = trim(element.text)
    # if text_chars_test(element.tail) is True:
    #    processed_child.tail = trim(element.tail)
    # if len(element) == 0:
    #    processed_element = process_node(element, dedupbool, config)
    # children
    # else:
    #    processed_element = etree.Element(element.tag)
    #    processed_element.text, processed_element.tail = element.text, element.tail
    #    for child in element.iter('*'):
    #        processed_child = handle_textnode(child, comments_fix=False, deduplicate=dedupbool, config=config)
    #        if processed_child is not None:
    #            processed_element.append(processed_child)
    #        child.tag = 'done'
    # repair orphan elements
    # shorter code but triggers warning:
    # parent = element.getparent() or element.getprevious()
    parent = element.getparent()
    if parent is None:
        parent = element.getprevious()
    if parent is None or parent.tag not in FORMATTING_PROTECTED:
        processed_element = etree.Element('p')
        processed_element.insert(0, formatting)
    else:
        processed_element = formatting
    return processed_element


def handle_lists(element, dedupbool, config):
    '''Process lists elements'''
    processed_element = etree.Element(element.tag)
    if element.text is not None:
        processed_element.text = element.text
    # if element.tail is not None:
    #    processed_element.tail = element.text
    for child in element.iter('item'):
        newchildelem = etree.Element('item')
        if len(child) == 0:
            processed_child = process_node(child, dedupbool, config)
            if processed_child is not None:
                newchildelem.text, newchildelem.tail = processed_child.text, processed_child.tail
                processed_element.append(newchildelem)
        else:
            # proceed with iteration, fix for nested elements
            for subelem in child.iter('*'):
                processed_subchild = handle_textnode(subelem, comments_fix=False, deduplicate=dedupbool, config=config)
                # add child element to processed_element
                if processed_subchild is not None:
                    subchildelem = etree.SubElement(newchildelem, processed_subchild.tag)
                    subchildelem.text, subchildelem.tail = processed_subchild.text, processed_subchild.tail
                    if subelem.tag == 'ref' and subelem.get('target') is not None:
                        subchildelem.set('target', subelem.get('target'))
                subelem.tag = 'done'
            etree.strip_tags(newchildelem, 'item')
        if newchildelem.text or len(newchildelem) > 0:
            processed_element.append(newchildelem)
        child.tag = 'done'
    # test if it has children and text. Avoid double tags??
    if len(processed_element) > 0 and text_chars_test(''.join(processed_element.itertext())) is True:
        return processed_element
    return None


def handle_quotes(element, dedupbool, config):
    '''Process quotes elements'''
    processed_element = etree.Element(element.tag)
    for child in element.iter('*'):
        processed_child = process_node(child, dedupbool, config) # handle_textnode(child, comments_fix=True)
        if processed_child is not None:
            newsub = etree.SubElement(processed_element, child.tag)
            newsub.text, newsub.tail = processed_child.text, processed_child.tail
        child.tag = 'done'
    if len(processed_element) > 0 and text_chars_test(''.join(processed_element.itertext())) is True:
        # avoid double/nested tags
        etree.strip_tags(processed_element, 'quote')
        return processed_element
    return None


def handle_other_elements(element, potential_tags, dedupbool, config):
    '''Handle diverse or unknown elements in the scope of relevant tags'''
    # delete unwanted
    if element.tag not in potential_tags:
        # LOGGER.debug('discarding: %s %s', element.tag, element.text)
        return None
    if element.tag == 'div':
        # make a copy and prune it in case it contains sub-elements handled on their own?
        # divcopy = deepcopy(element)
        processed_element = handle_textnode(element, comments_fix=False, deduplicate=dedupbool, config=config)
        if processed_element is not None and text_chars_test(processed_element.text) is True:
            processed_element.attrib.clear()
            # small div-correction # could be moved elsewhere
            if processed_element.tag == 'div':
                processed_element.tag = 'p'
            # insert
            return processed_element
    else:
        LOGGER.debug('unexpected element seen: %s %s', element.tag, element.text)
    return None


def handle_paragraphs(element, potential_tags, dedupbool, config):
    '''Process paragraphs (p) elements along with their children,
       trim and clean the content'''
    element.attrib.clear()
    # etree.strip_tags(element, 'p') # change in precision due to spaces?
    # no children
    if len(element) == 0:
        processed_element = process_node(element, dedupbool, config)
        if processed_element is not None:
            return processed_element
        return None
    # children
    processed_element = etree.Element(element.tag)
    for child in element.iter('*'):
        if child.tag not in potential_tags and child.tag != 'done':
            LOGGER.debug('unexpected in p: %s %s %s', child.tag, child.text, child.tail)
            continue
        # spacing = child.tag in SPACING_PROTECTED  # todo: outputformat.startswith('xml')?
        # todo: act on spacing here?
        processed_child = handle_textnode(child, comments_fix=False, deduplicate=dedupbool, preserve_spaces=True, config=config)
        if processed_child is not None:
            # todo: needing attention!
            if processed_child.tag == 'p':
                LOGGER.debug('extra p within p: %s %s %s', processed_child.tag, processed_child.text, processed_child.tail)
                if processed_element.text:
                    processed_element.text += ' ' + processed_child.text
                else:
                    processed_element.text = processed_child.text
                continue
            # handle formatting
            newsub = etree.Element(child.tag)
            if processed_child.tag in P_FORMATTING:
                # check depth and clean
                if len(processed_child) > 0:
                    for item in processed_child:  # children are lists
                        if text_chars_test(item.text) is True:
                            item.text = ' ' + item.text
                        etree.strip_tags(processed_child, item.tag)
                # correct attributes
                if child.tag == 'hi':
                    newsub.set('rend', child.get('rend'))
                elif child.tag == 'ref':
                    if child.get('target') is not None:
                        newsub.set('target', child.get('target'))
                    # to be removed after thorough testing
                    elif child.get('href') is not None:
                        newsub.set('target', child.get('href'))
                        # del processed_child.attrib['href']
            # handle line breaks
            # elif processed_child.tag == 'lb':
            #    try:
            #        processed_child.tail = process_node(child, dedupbool, config).tail
            #    except AttributeError:  # no text
            #        pass
            # prepare text
            # todo: to be moved to handle_textnode()
            # if text_chars_test(processed_child.text) is False:
            #    processed_child.text = ''
            # if text_chars_test(processed_child.tail) is False:
            #    processed_child.tail = ''
            # if there are already children
            # if len(processed_element) > 0:
            #    if text_chars_test(processed_child.tail) is True:
            #        newsub.tail = processed_child.text + processed_child.tail
            #    else:
            #        newsub.tail = processed_child.text
            newsub.text, newsub.tail = processed_child.text, processed_child.tail
            processed_element.append(newsub)
            child.tag = 'done'
    # finish
    if len(processed_element) > 0:
        # clean trailing lb-elements
        if (
            processed_element[-1].tag == 'lb'
            and processed_element[-1].tail is None
        ):
            processed_element[-1].getparent().remove(processed_element[-1])
        return processed_element
    if processed_element.text:
        return processed_element
    LOGGER.debug('discarding p-child: %s', html.tostring(processed_element))
    return None



def define_cell_type(element):
    '''Determine cell element type and mint new element'''
    # define tag
    cell_element = etree.Element('cell')
    if element.tag == 'th':
        cell_element.set('role', 'head')
    return cell_element


def handle_table(table_elem, potential_tags, dedupbool, config):
    '''Process single table element'''
    newtable = etree.Element('table')
    newrow = etree.Element('row')
    i = 0
    # strip these structural elements
    etree.strip_tags(table_elem, 'thead', 'tbody', 'tfoot')
    # explore sub-elements
    for subelement in table_elem.iter('*'):
        i += 1
        if subelement.tag == 'tr':
            # process existing row
            if len(newrow) > 0:
                newtable.append(newrow)
                newrow = etree.Element('row')
        elif subelement.tag in TABLE_ELEMS:
            newchildelem = define_cell_type(subelement)
            # process
            if len(subelement) == 0:
                processed_cell = process_node(subelement, dedupbool, config)
                if processed_cell is not None:
                    newchildelem.text, newchildelem.tail = processed_cell.text, processed_cell.tail
            else:
                # proceed with iteration, fix for nested elements
                for child in subelement.iter('*'):
                    if child.tag in TABLE_ALL:
                        # todo: define attributes properly
                        if child.tag in TABLE_ELEMS:
                            # subcell_elem = define_cell_type(subelement)
                            child.tag = 'cell'
                        processed_subchild = handle_textnode(child, preserve_spaces=True, comments_fix=True, deduplicate=dedupbool, config=config)
                    # todo: lists in table cells
                    else:
                        # subcell_elem = etree.Element(child.tag)
                        processed_subchild = handle_textelem(child, potential_tags.union(['div']), dedupbool, config)
                    # add child element to processed_element
                    if processed_subchild is not None:
                        subchildelem = etree.SubElement(newchildelem, processed_subchild.tag)
                        subchildelem.text, subchildelem.tail = processed_subchild.text, processed_subchild.tail
                    child.tag = 'done'
            # add to tree
            if newchildelem.text or len(newchildelem) > 0:
                newrow.append(newchildelem)
        # beware of nested tables
        elif subelement.tag == 'table' and i > 1:
            break
        # cleanup
        subelement.tag = 'done'
    # end of processing
    if len(newrow) > 0:
        newtable.append(newrow)
    if len(newtable) > 0:
        return newtable
    return None


def handle_image(element):
    '''Process image element'''
    # image source
    processed_element = etree.Element(element.tag)
    if is_image_file(element.get('data-src')):
        processed_element.set('src', element.get('data-src'))
    elif is_image_file(element.get('src')):
        processed_element.set('src', element.get('src'))
    else:
        # take the first corresponding attribute
        for attr in element.attrib:
            if attr.startswith('data-src') and is_image_file(element.get(attr)):
                processed_element.set('src', element.get(attr))
                break
    # additional data
    if element.get('alt') is not None:
        processed_element.set('alt', element.get('alt'))
    if element.get('title') is not None:
        processed_element.set('title', element.get('title'))
    # don't return empty elements or elements without source, just None
    if len(processed_element.attrib) == 0 or not processed_element.get('src'):
        return None
    # post-processing: URLs
    url = processed_element.get('src')
    processed_element.set('src', re.sub(r'^//', 'http://', url))
    return processed_element


def recover_wild_text(tree, result_body, potential_tags=TAG_CATALOG, deduplicate=True, config=None):
    '''Look for all previously unconsidered wild elements, including outside of the determined
       frame and throughout the document to recover potentially missing text parts'''
    LOGGER.debug('Recovering wild text elements')
    # prune
    search_tree = prune_unwanted_nodes(tree, OVERALL_DISCARD_XPATH)
    # get rid of additional elements
    search_tree = prune_unwanted_nodes(search_tree, PRECISION_DISCARD_XPATH)
    # decide if images are preserved
    if 'graphic' not in potential_tags:
        search_tree = prune_unwanted_nodes(search_tree, DISCARD_IMAGE_ELEMENTS)
    # decide if links are preserved
    if 'ref' not in potential_tags:
        etree.strip_tags(search_tree, 'a', 'ref', 'span')
    else:
        etree.strip_tags(search_tree, 'span')
    result_body.extend(e for e in
                        [handle_textelem(element, potential_tags, deduplicate, config) for element in search_tree.iter('blockquote', 'code', 'div', 'p', 'pre', 'q', 'quote', 'table')]
                        if e is not None)
    return result_body


def handle_textelem(element, potential_tags, dedupbool, config):
    '''Process text element and determine how to deal with its content'''
    new_element = None
    # bypass: nested elements
    if element.tag == 'list':
        new_element = handle_lists(element, dedupbool, config)
    elif element.tag in CODES_QUOTES:
        new_element = handle_quotes(element, dedupbool, config)
    elif element.tag == 'head':
        new_element = handle_titles(element, dedupbool, config)
    elif element.tag == 'p':
        new_element = handle_paragraphs(element, potential_tags, dedupbool, config)
    elif element.tag == 'lb':
        if text_chars_test(element.tail) is True:
            element = process_node(element, dedupbool, config)
            if element is not None:
                new_element = etree.Element('p')
                new_element.text = element.tail
    elif element.tag in FORMATTING:
        new_element = handle_formatting(element, dedupbool, config) # process_node(element, dedupbool, config)
    elif element.tag == 'table' and 'table' in potential_tags:
        new_element = handle_table(element, potential_tags, dedupbool, config)
    elif element.tag == 'graphic' and 'graphic' in potential_tags:
        new_element = handle_image(element)
    else:
        # other elements (div, ??, ??)
        new_element = handle_other_elements(element, potential_tags, dedupbool, config)
    return new_element


def delete_by_link_density(subtree, tagname, backtracking=False):
    '''Determine the link density of elements with respect to their length,
       and remove the elements identified as boilerplate.'''
    myelems, deletions = {}, []
    for elem in subtree.iter(tagname):
        result, templist = link_density_test(elem)
        if result is True:
            deletions.append(elem)
        elif backtracking is True and len(templist) > 0:
            text = trim(elem.text_content())
            if text not in myelems:
                myelems[text] = [elem]
            else:
                myelems[text].append(elem)
    # summing up
    if backtracking is True:
        for text, elem in myelems.items():
            if 0 < len(text) < 100 and len(elem) >= 3:
                deletions.extend(elem)
                # print('backtrack:', text)
            # else: # and not re.search(r'[?!.]', text):
            # print(elem.tag, templist)
    for elem in uniquify_list(deletions):
        elem.getparent().remove(elem)
    return subtree


def _clean_and_validate_node(node, potential_tags, favor_precision=False, favor_recall=False, include_tables=False, include_images=False, include_links=False, deduplicate=False, config=None):
    # prune
    node = prune_unwanted_nodes(node, DISCARD_XPATH)
    if include_images is False:
        node = prune_unwanted_nodes(node, DISCARD_IMAGE_ELEMENTS)

    # remove elements by link density
    node = delete_by_link_density(node, 'div', backtracking=True)
    node = delete_by_link_density(node, 'list', backtracking=False)
    node = delete_by_link_density(node, 'p', backtracking=False)

    # also filter fw/head, table and quote elements?
    if favor_precision is True:
        node = delete_by_link_density(node, 'head', backtracking=False)
        # node = delete_by_link_density(node, 'quote', backtracking=False)

    if 'table' in potential_tags or favor_precision is True:
        for elem in node.iter('table'):
            if link_density_test_tables(elem) is True:
                elem.getparent().remove(elem)

    test_text = trim(''.join(node.itertext()))
    is_valid = len(node) > 0 and len(test_text) > 0
    return node, is_valid


def _extracted_content(tree, potential_tags, favor_precision=False, favor_recall=False, include_tables=False, include_images=False, include_links=False, deduplicate=False, config=None):
    # init empty container
    result_body = etree.Element('body')

    for expr in BODY_XPATH:
        # select subtree if match is found
        subtree = tree.xpath(expr)
        if not subtree:
            continue
<<<<<<< HEAD

        print('found {} matching subtrees\n'.format(len(subtree)))

        for node in subtree:
            # print('node: ', str(etree.tostring(node)) + '\n')

            # skip if empty
            node, is_valid = _clean_and_validate_node(node, potential_tags, favor_precision, favor_recall, include_tables, include_images, include_links, deduplicate, config)
            # print('valid?', is_valid, '\n')
            if is_valid is False:
                continue

            # no paragraphs containing text, or not enough
            ptest = node.xpath('.//p//text()')
            if not ptest or len(''.join(ptest)) < config.getint('DEFAULT', 'MIN_EXTRACTED_SIZE') * 2:
                potential_tags.add('div')
                # potential_tags.add('span')
            if 'ref' not in potential_tags:
                etree.strip_tags(node, 'ref')
            if 'span' not in potential_tags:
                etree.strip_tags(node, 'span')
            # etree.strip_tags(node, 'lb') # BoingBoing-Bug
            
            # extract content
            # list(filter(None.__ne__, processed_elems))
            for e in node.xpath('.//*'):
                textelem = handle_textelem(e, potential_tags, deduplicate, config)
                if textelem is not None:
                    result_body.append(textelem)

=======
        # prune
        subtree = prune_unwanted_nodes(subtree[0], OVERALL_DISCARD_XPATH)
        if favor_recall is False:
            subtree = prune_unwanted_nodes(subtree, PRECISION_DISCARD_XPATH)
        if include_images is False:
            subtree = prune_unwanted_nodes(subtree, DISCARD_IMAGE_ELEMENTS)
        # remove elements by link density
        subtree = delete_by_link_density(subtree, 'div', backtracking=True)
        subtree = delete_by_link_density(subtree, 'list', backtracking=False)
        subtree = delete_by_link_density(subtree, 'p', backtracking=False)
        # also filter fw/head, table and quote elements?
        if favor_precision is True:
            subtree = delete_by_link_density(subtree, 'head', backtracking=False)
            # subtree = delete_by_link_density(subtree, 'quote', backtracking=False)
        if 'table' in potential_tags or favor_precision is True:
            for elem in subtree.iter('table'):
                if link_density_test_tables(elem) is True:
                    elem.getparent().remove(elem)
        # skip if empty tree
        if len(subtree) == 0:
            continue
        # no paragraphs containing text, or not enough
        ptest = subtree.xpath('//p//text()')
        if not ptest or len(''.join(ptest)) < config.getint('DEFAULT', 'MIN_EXTRACTED_SIZE') * 2:
            potential_tags.add('div')
            # potential_tags.add('span')
        if 'ref' not in potential_tags:
            etree.strip_tags(subtree, 'ref')
        if 'span' not in potential_tags:
            etree.strip_tags(subtree, 'span')
        LOGGER.debug(sorted(potential_tags))
        ##etree.strip_tags(subtree, 'lb') # BoingBoing-Bug
        # extract content
        # list(filter(None.__ne__, processed_elems))
        result_body.extend(e for e in
                            [handle_textelem(e, potential_tags, deduplicate, config) for e in subtree.xpath('.//*')]
                            if e is not None)
>>>>>>> 127eded6
        # remove trailing titles
        while len(result_body) > 0 and result_body[-1].tag in HEADINGS:
            result_body[-1].getparent().remove(result_body[-1])

        # exit the loop if the result has children
        if len(result_body) > 1:
            break

    temp_text = trim(' '.join(result_body.itertext()))

    # try parsing wild <p> elements if nothing found or text too short
    # todo: test precision and recall settings here
    enough_found = len(result_body) > 0 and len(temp_text) >= config.getint('DEFAULT', 'MIN_EXTRACTED_SIZE')
    if not enough_found:
        if favor_recall is True:
            potential_tags.add('div')
        result_body = recover_wild_text(tree, result_body, potential_tags=potential_tags, deduplicate=deduplicate, config=config)
        temp_text = trim(' '.join(result_body.itertext()))

    # filter output
    etree.strip_elements(result_body, 'done')
    etree.strip_tags(result_body, 'div')

    return result_body, temp_text, enough_found


def extract_content(tree, favor_precision=False, favor_recall=False, include_tables=False, include_images=False, include_links=False, deduplicate=False, config=None):
    '''Find the main content of a page using a set of XPath expressions,
       then extract relevant elements, strip them of unwanted subparts and
       convert them'''
    potential_tags = set(TAG_CATALOG) # + 'span'?
    if include_tables is True:
        potential_tags.update(['table', 'td', 'th', 'tr'])
    if include_images is True:
        potential_tags.add('graphic')
    if include_links is True:
        potential_tags.add('ref')

    result_body, temp_text, sure_thing = _extracted_content(tree, potential_tags, favor_precision, favor_recall, include_tables, include_images, include_links, deduplicate, config)
    return result_body, temp_text, len(temp_text), sure_thing


def process_comments_node(elem, potential_tags, dedupbool, config):
    '''Process comment node and determine how to deal with its content'''
    if elem.tag in potential_tags:
        # print(elem.tag, elem.text_content())
        processed_element = handle_textnode(elem, comments_fix=True, deduplicate=dedupbool, config=config)
        # test length and remove
        if processed_element is not None: # and processed_element.text not in COMMENTS_BLACKLIST:
            processed_element.attrib.clear()
            # if textfilter(elem) is True: # ^Pingback
            #    return None
            return processed_element
    return None


def extract_comments(tree, dedupbool, config):
    '''Try and extract comments out of potential sections in the HTML'''
    comments_body = etree.Element('body')
    # define iteration strategy
    potential_tags = set(TAG_CATALOG)  # 'span'
    # potential_tags.add('div') trouble with <div class="comment-author meta">
    for expr in COMMENTS_XPATH:
        # select tree if the expression has been found
        subtree = tree.xpath(expr)
        if not subtree:
            continue
        subtree = subtree[0]
        # prune
        subtree = prune_unwanted_nodes(subtree, COMMENTS_DISCARD_XPATH)
        # todo: unified stripping function, taking include_links into account
        etree.strip_tags(subtree, 'a', 'ref', 'span')
        # extract content
        # for elem in subtree.xpath('.//*'):
        #    processed_elem = process_comments_node(elem, potential_tags)
        #    if processed_elem is not None:
        #        comments_body.append(processed_elem)
        processed_elems = (process_comments_node(elem, potential_tags, dedupbool, config) for elem in subtree.xpath('.//*'))
        comments_body.extend(elem for elem in processed_elems if elem is not None)
        # control
        if len(comments_body) > 0:  # if it has children
            LOGGER.debug(expr)
            # remove corresponding subtree
            subtree.getparent().remove(subtree)
            break
    # lengths
    temp_comments = trim(' '.join(comments_body.itertext()))
    return comments_body, temp_comments, len(temp_comments), tree


def compare_extraction(tree, backup_tree, url, body, text, len_text, target_language, favor_precision, favor_recall, include_formatting, include_links, include_images, include_tables, config):
    '''Decide whether to choose own or external extraction
       based on a series of heuristics'''
    # bypass for recall
    if favor_recall is True and len_text > config.getint('DEFAULT', 'MIN_EXTRACTED_SIZE')*10:
        return body, text, len_text
    algo_flag, jt_result = False, False
    # try with readability
    temppost_algo = try_readability(backup_tree, url)
    algo_text = trim(' '.join(temppost_algo.itertext()))
    len_algo = len(algo_text)
    # compare
    LOGGER.debug('extracted length: %s (algorithm) %s (extraction)', len_algo, len_text)
    # conditions to use alternative algorithms
    if len_algo in (0, len_text):
        algo_flag = False
    elif len_text == 0 and len_algo > 0:
        algo_flag = True
    elif len_text > 2 * len_algo:
        algo_flag = False
    elif len_algo > 2 * len_text:
        algo_flag = True
    # borderline cases
    else:
        if not body.xpath('//p//text()') and len_algo > config.getint('DEFAULT', 'MIN_EXTRACTED_SIZE') * 2:
            algo_flag = True
        elif len(body.xpath('//table')) > len(body.xpath('//p')) and len_algo > config.getint('DEFAULT', 'MIN_EXTRACTED_SIZE') * 2:
            algo_flag = True
        else:
            LOGGER.debug('extraction values: %s %s for %s', len_text, len_algo, url)
            algo_flag = False
    # apply decision
    if algo_flag is True:
        body, text, len_text = temppost_algo, algo_text, len_algo
        LOGGER.info('using generic algorithm: %s', url)
    else:
        LOGGER.info('using custom extraction: %s', url)
    # override faulty extraction # len_text < MIN_EXTRACTED_SIZE*10
    if body.xpath(SANITIZED_XPATH):
        body2, text2, len_text2, jt_result = justext_rescue(tree, url, target_language, body, 0, '')
        if jt_result is True:  # and not len_text > 2*len_text2:
            LOGGER.debug('using justext, length: %s', len_text2)  # MIN_EXTRACTED_SIZE:
            body, text, len_text = body2, text2, len_text2
    # try with justext
    elif len_text < config.getint('DEFAULT', 'MIN_EXTRACTED_SIZE') or favor_recall is True:
        LOGGER.error('not enough text %s', url)
        body, text, len_text, jt_result = justext_rescue(tree, url, target_language, body, len_text, text)
        LOGGER.debug('justext length %s', len_text)
    # post-processing: remove unwanted sections
    if algo_flag is True and jt_result is False:
        body, text, len_text = sanitize_tree(body, include_formatting, include_links, include_images, include_tables)
    return body, text, len_text


def baseline(filecontent):
    """Use baseline extraction function targeting text paragraphs and/or JSON metadata.

    Args:
        filecontent: HTML code as binary string or string.

    Returns:
        A LXML <body> element containing the extracted paragraphs,
        the main text as string, and its length as integer.

    """
    tree = load_html(filecontent)
    postbody = etree.Element('body')
    if tree is None:
        return postbody, 0, ''
    # scrape from json text
    for elem in tree.iterfind('.//script[@type="application/ld+json"]'):
        if elem.text and '"article' in elem.text:
            mymatch = re.search(r'"articlebody":"(.+?)","', elem.text, re.I)
            if mymatch:
                postbody = etree.Element('body')
                elem = etree.Element('p')
                elem.text = trim(mymatch.group(1).replace('\\"', '"'))
                postbody.append(elem)
                return postbody, elem.text, len(elem.text)
    # scrape from article tag
    article_elem = tree.find('.//article')  # |.//main
    if article_elem is not None:  # len(elems) > 0:
        temp_text = trim(article_elem.text_content())
        len_text = len(temp_text)
        if len_text > 0:
            elem = etree.Element('p')
            elem.text = temp_text
            postbody.append(elem)
            return postbody, temp_text, len_text
    # scrape from text paragraphs
    results = set()
    for element in tree.iter('blockquote', 'code', 'p', 'pre', 'q', 'quote'):
        entry = element.text_content()
        if entry not in results:
            elem = etree.Element('p')
            elem.text = entry
            postbody.append(elem)
            results.add(entry)
            # elem.getparent().remove(elem)
    temp_text = trim('\n'.join(postbody.itertext()))
    return postbody, temp_text, len(temp_text)


def determine_returnstring(docmeta, output_format, include_formatting, include_links, tei_validation):
    '''Convert XML tree to chosen format, clean the result and output it as a string'''
    # XML (TEI) steps
    if 'xml' in output_format:
        # last cleaning
        for element in docmeta['body'].iter('*'):
            if element.tag != 'graphic' and len(element) == 0 and not element.text and not element.tail:
                parent = element.getparent()
                if parent is not None:
                    parent.remove(element)
        # build output trees
        if output_format == 'xml':
            output = build_xml_output(docmeta)
        elif output_format == 'xmltei':
            output = build_tei_output(docmeta)
        # can be improved
        returnstring = control_xml_output(output, output_format, tei_validation, docmeta)
    # CSV
    elif output_format == 'csv':
        posttext = xmltotxt(docmeta['body'], include_formatting, include_links)
        if docmeta['commentsbody'] is not None:
            commentstext = xmltotxt(docmeta['commentsbody'], include_formatting, include_links)
        else:
            commentstext = ''
        returnstring = txttocsv(posttext, commentstext, docmeta)
    # JSON
    elif output_format == 'json':
        returnstring = build_json_output(docmeta)
    # TXT
    else:
        returnstring = xmltotxt(docmeta['body'], include_formatting, include_links)
        if docmeta['commentsbody'] is not None:
            returnstring += '\n' + xmltotxt(docmeta['commentsbody'], include_formatting, include_links)
            returnstring = returnstring.strip()
    return returnstring


def bare_extraction(filecontent, url=None, no_fallback=False,
                    favor_precision=False, favor_recall=False,
                    include_comments=True, output_format='python', target_language=None,
                    include_tables=True, include_images=False, include_formatting=False,
                    include_links=False, deduplicate=False,
                    date_extraction_params=None,
                    only_with_metadata=False, with_metadata=False,
                    max_tree_size=None, url_blacklist=None, author_blacklist=None, config=DEFAULT_CONFIG):
    """Internal function for text extraction returning bare Python variables.

    Args:
        filecontent: HTML code as string.
        url: URL of the webpage.
        no_fallback: Skip the backup extraction with readability-lxml and justext.
        favor_precision: prefer less text but correct extraction (weak effect).
        favor_recall: prefer more text even when unsure (experimental).
        include_comments: Extract comments along with the main text.
        output_format: Define an output format, Python being the default
            and the interest of this internal function.
            Other values: 'txt', 'csv', 'json', 'xml', or 'xmltei'.
        target_language: Define a language to discard invalid documents (ISO 639-1 format).
        include_tables: Take into account information within the HTML <table> element.
        include_images: Take images into account (experimental).
        include_formatting: Keep structural elements related to formatting
            (present in XML format, converted to markdown otherwise).
        include_links: Keep links along with their targets (experimental).
        deduplicate: Remove duplicate segments and documents.
        date_extraction_params: Provide extraction parameters to htmldate as dict().
        only_with_metadata: Only keep documents featuring all essential metadata
            (date, title, url).
        with_metadata: similar (will be deprecated).
        max_tree_size: Discard documents with too many elements.
        url_blacklist: Provide a blacklist of URLs as set() to filter out documents.
        author_blacklist: Provide a blacklist of Author Names as set() to filter out authors.
        config: Directly provide a configparser configuration.

    Returns:
        A Python dict() containing all the extracted information or None.

    Raises:
        ValueError: Extraction problem.
    """
    # init
    if url_blacklist is None:
        url_blacklist = set()

    # deprecation warning
    if with_metadata is True:
        only_with_metadata = with_metadata
        warnings.warn(
            "with_metadata will be deprecated in a future version, use only_with_metadata instead",
            PendingDeprecationWarning
        )

    # load data
    try:
        tree = load_html(filecontent)
        if tree is None:
            LOGGER.error('empty HTML tree for URL %s', url)
            raise ValueError

        # HTML lang check
        if target_language is not None and check_html_lang(tree, target_language) is False:
            LOGGER.error('wrong HTML meta language for URL %s', url)
            raise ValueError

        # backup (or not) for further processing
        backup_tree = deepcopy(tree) if no_fallback is False else None
        # extract metadata if necessary
        if output_format != 'txt':
            docmeta = extract_metadata(tree, url, date_extraction_params, no_fallback, author_blacklist)
            # cut short if extracted URL in blacklist
            if docmeta['url'] in url_blacklist:
                LOGGER.info('blacklisted URL: %s', url)
                raise ValueError
            # cut short if core elements are missing
            if only_with_metadata is True and any(
                    x is None for x in
                    [docmeta['date'], docmeta['title'], docmeta['url']]
                ):
                LOGGER.error('no metadata for URL %s', url)
                raise ValueError
        else:
            docmeta = dict.fromkeys(METADATA_LIST)

        # clean + use LXML cleaner
        cleaned_tree = tree_cleaning(tree, include_tables, include_images)

        # convert tags, the rest does not work without conversion
        cleaned_tree = convert_tags(cleaned_tree, include_formatting, include_tables, include_images, include_links)

        # comments first, then remove
        if include_comments is True:
            commentsbody, temp_comments, len_comments, cleaned_tree = extract_comments(cleaned_tree, deduplicate, config)
        else:
            commentsbody, temp_comments, len_comments = None, '', 0
            if favor_precision is True:
                cleaned_tree = prune_unwanted_nodes(cleaned_tree, REMOVE_COMMENTS_XPATH)

        # extract content
        postbody, temp_text, len_text, sure_thing = extract_content(cleaned_tree, favor_precision, favor_recall, include_tables, include_images, include_links, deduplicate, config)

        # compare if necessary
        if no_fallback is False:
            postbody, temp_text, len_text = compare_extraction(tree, backup_tree, url, postbody, temp_text, len_text, target_language, favor_precision, favor_recall, include_formatting, include_links, include_images, include_tables, config)
            # add baseline as additional fallback
            if len(postbody) == 0:
                postbody, temp_text, len_text = baseline(filecontent)
        # rescue: try to use original/dirty tree
        elif sure_thing is False and len_text < config.getint('DEFAULT', 'MIN_EXTRACTED_SIZE'):
            postbody, temp_text, len_text = baseline(filecontent)
            LOGGER.debug('non-clean extracted length: %s (extraction)', len_text)

        # tree size sanity check
        if max_tree_size is not None:
            # strip tags
            if len(postbody) > max_tree_size:
                LOGGER.warning('output tree too long: %s', len(postbody))
                etree.strip_tags(postbody, 'hi')
            # still too long, raise an error
            if len(postbody) > max_tree_size:
                LOGGER.error('output tree too long: %s, discarding file', len(postbody))
                raise ValueError
        # size checks
        if len_comments < config.getint('DEFAULT', 'MIN_EXTRACTED_COMM_SIZE'):
            LOGGER.info('not enough comments %s', url)
        if len_text < config.getint('DEFAULT', 'MIN_OUTPUT_SIZE') and len_comments < config.getint('DEFAULT', 'MIN_OUTPUT_COMM_SIZE'):
            LOGGER.info('text and comments not long enough: %s %s', len_text, len_comments)
            raise ValueError

        # check duplicates at body level
        if deduplicate is True and duplicate_test(postbody, config) is True:
            LOGGER.error('duplicate document for URL %s', url)
            raise ValueError

        # sanity check on language
        if target_language is not None and language_filter(temp_text, temp_comments, target_language, docmeta) is True:
            LOGGER.error('wrong language for URL %s', url)
            raise ValueError

    except ValueError:
        LOGGER.info('discarding data for url: %s', url)  # docmeta['url'] , record_id
        return None

    # special case: python variables
    if output_format == 'python':
        docmeta['text'] = xmltotxt(postbody, include_formatting, include_links)
        if include_comments is True:
            docmeta['comments'] = xmltotxt(commentsbody, include_formatting, include_links)
    else:
        docmeta['raw-text'], docmeta['body'], docmeta['commentsbody'] = temp_text, postbody, commentsbody
    return docmeta


def extract(filecontent, url=None, record_id=None, no_fallback=False,
            favor_precision=False, favor_recall=False,
            include_comments=True, output_format='txt',
            tei_validation=False, target_language=None,
            include_tables=True, include_images=False, include_formatting=False,
            include_links=False, deduplicate=False,
            date_extraction_params=None,
            only_with_metadata=False, with_metadata=False,
            max_tree_size=None, url_blacklist=None, author_blacklist=None,
            settingsfile=None, config=DEFAULT_CONFIG):
    """Main function exposed by the package:
       Wrapper for text extraction and conversion to chosen output format.

    Args:
        filecontent: HTML code as string.
        url: URL of the webpage.
        record_id: Add an ID to the metadata.
        no_fallback: Skip the backup extraction with readability-lxml and justext.
        favor_precision: prefer less text but correct extraction (weak effect).
        favor_recall: when unsure, prefer more text (experimental).
        include_comments: Extract comments along with the main text.
        output_format: Define an output format:
            'txt', 'csv', 'json', 'xml', or 'xmltei'.
        tei_validation: Validate the XML-TEI output with respect to the TEI standard.
        target_language: Define a language to discard invalid documents (ISO 639-1 format).
        include_tables: Take into account information within the HTML <table> element.
        include_images: Take images into account (experimental).
        include_formatting: Keep structural elements related to formatting
            (only valuable if output_format is set to XML).
        include_links: Keep links along with their targets (experimental).
        deduplicate: Remove duplicate segments and documents.
        date_extraction_params: Provide extraction parameters to htmldate as dict().
        only_with_metadata: Only keep documents featuring all essential metadata
            (date, title, url).
        with_metadata: similar (will be deprecated).
        max_tree_size: Discard documents with too many elements.
        url_blacklist: Provide a blacklist of URLs as set() to filter out documents.
        author_blacklist: Provide a blacklist of Author Names as set() to filter out authors.
        settingsfile: Use a configuration file to override the standard settings.
        config: Directly provide a configparser configuration.

    Returns:
        A string in the desired format or None.

    """
    # configuration init
    config = use_config(settingsfile, config)

    # extraction
    docmeta = bare_extraction(
        filecontent, url=url, no_fallback=no_fallback,
        favor_precision=favor_precision, favor_recall=favor_recall,
        include_comments=include_comments, output_format=output_format,
        target_language=target_language, include_tables=include_tables, include_images=include_images,
        include_formatting=include_formatting, include_links=include_links,
        deduplicate=deduplicate,
        date_extraction_params=date_extraction_params,
        only_with_metadata=only_with_metadata, with_metadata=with_metadata,
        max_tree_size=max_tree_size, url_blacklist=url_blacklist, author_blacklist=author_blacklist, config=config,
    )
    if docmeta is None:
        return None
    if output_format != 'txt':
        # add record ID to metadata
        docmeta['id'] = record_id
        # calculate fingerprint
        docmeta['fingerprint'] = content_fingerprint(docmeta['raw-text'])
    # return
    return determine_returnstring(docmeta, output_format, include_formatting, include_links, tei_validation)


# for legacy and backwards compatibility
process_record = extract<|MERGE_RESOLUTION|>--- conflicted
+++ resolved
@@ -451,7 +451,9 @@
 
 def _clean_and_validate_node(node, potential_tags, favor_precision=False, favor_recall=False, include_tables=False, include_images=False, include_links=False, deduplicate=False, config=None):
     # prune
-    node = prune_unwanted_nodes(node, DISCARD_XPATH)
+    node = prune_unwanted_nodes(node, OVERALL_DISCARD_XPATH)
+    if favor_recall is False:
+        node = prune_unwanted_nodes(node, PRECISION_DISCARD_XPATH)
     if include_images is False:
         node = prune_unwanted_nodes(node, DISCARD_IMAGE_ELEMENTS)
 
@@ -484,7 +486,6 @@
         subtree = tree.xpath(expr)
         if not subtree:
             continue
-<<<<<<< HEAD
 
         print('found {} matching subtrees\n'.format(len(subtree)))
 
@@ -515,45 +516,6 @@
                 if textelem is not None:
                     result_body.append(textelem)
 
-=======
-        # prune
-        subtree = prune_unwanted_nodes(subtree[0], OVERALL_DISCARD_XPATH)
-        if favor_recall is False:
-            subtree = prune_unwanted_nodes(subtree, PRECISION_DISCARD_XPATH)
-        if include_images is False:
-            subtree = prune_unwanted_nodes(subtree, DISCARD_IMAGE_ELEMENTS)
-        # remove elements by link density
-        subtree = delete_by_link_density(subtree, 'div', backtracking=True)
-        subtree = delete_by_link_density(subtree, 'list', backtracking=False)
-        subtree = delete_by_link_density(subtree, 'p', backtracking=False)
-        # also filter fw/head, table and quote elements?
-        if favor_precision is True:
-            subtree = delete_by_link_density(subtree, 'head', backtracking=False)
-            # subtree = delete_by_link_density(subtree, 'quote', backtracking=False)
-        if 'table' in potential_tags or favor_precision is True:
-            for elem in subtree.iter('table'):
-                if link_density_test_tables(elem) is True:
-                    elem.getparent().remove(elem)
-        # skip if empty tree
-        if len(subtree) == 0:
-            continue
-        # no paragraphs containing text, or not enough
-        ptest = subtree.xpath('//p//text()')
-        if not ptest or len(''.join(ptest)) < config.getint('DEFAULT', 'MIN_EXTRACTED_SIZE') * 2:
-            potential_tags.add('div')
-            # potential_tags.add('span')
-        if 'ref' not in potential_tags:
-            etree.strip_tags(subtree, 'ref')
-        if 'span' not in potential_tags:
-            etree.strip_tags(subtree, 'span')
-        LOGGER.debug(sorted(potential_tags))
-        ##etree.strip_tags(subtree, 'lb') # BoingBoing-Bug
-        # extract content
-        # list(filter(None.__ne__, processed_elems))
-        result_body.extend(e for e in
-                            [handle_textelem(e, potential_tags, deduplicate, config) for e in subtree.xpath('.//*')]
-                            if e is not None)
->>>>>>> 127eded6
         # remove trailing titles
         while len(result_body) > 0 and result_body[-1].tag in HEADINGS:
             result_body[-1].getparent().remove(result_body[-1])
