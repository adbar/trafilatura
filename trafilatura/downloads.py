--- conflicted
+++ resolved
@@ -31,13 +31,8 @@
 from courlan.network import redirection_test
 
 from . import __version__
-<<<<<<< HEAD
-from .settings import DEFAULT_CONFIG, DOWNLOAD_THREADS
+from .settings import DEFAULT_CONFIG
 from .utils import decode_response, uniquify_list, URL_BLACKLIST_REGEX
-=======
-from .settings import DEFAULT_CONFIG
-from .utils import decode_response, uniquify_list
->>>>>>> 22465a58
 
 
 NUM_CONNECTIONS = 50
