--- conflicted
+++ resolved
@@ -321,16 +321,11 @@
         author = AUTHOR_PREFIX.sub('', author)
         author = AUTHOR_REMOVE_NUMBERS.sub('', author)
         author = AUTHOR_REMOVE_PREPOSITION.sub('', author)
-<<<<<<< HEAD
-        # skip empty strings
-        if len(author) == 0 or (' ' not in author and len(author) >= 23):
-=======
         # skip empty or improbably long strings
         if len(author) == 0 or (
             # simple heuristics, regex or vowel tests also possible
             ' ' not in author and '-' not in author and len(author) >= 50
             ):
->>>>>>> 0b8b80d4
             continue
         # title case
         if not author[0].isupper() or sum(1 for c in author if c.isupper()) < 1:
