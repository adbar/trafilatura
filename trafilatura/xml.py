# pylint:disable-msg=E0611,I1101
"""
All functions related to XML generation, processing and validation.
"""

import csv
import logging
import lzma

from html import unescape
from io import StringIO
from json import dumps as json_dumps
from pathlib import Path
from pickle import load as load_pickle

try:  # Python 3.8+
    from importlib.metadata import version
except ImportError:
    from importlib_metadata import version

from lxml.etree import (Element, RelaxNG, SubElement, XMLParser, fromstring,
                        tostring)


from .filters import text_chars_test
from .utils import sanitize, sanitize_tree


LOGGER = logging.getLogger(__name__)
PKG_VERSION = version("trafilatura")

# validation
TEI_SCHEMA = str(Path(__file__).parent / 'data/tei-schema-pickle.lzma')
TEI_VALID_TAGS = {'ab', 'body', 'cell', 'code', 'del', 'div', 'graphic', 'head', 'hi', \
                  'item', 'lb', 'list', 'p', 'quote', 'ref', 'row', 'table'}
TEI_VALID_ATTRS = {'rend', 'rendition', 'role', 'target', 'type'}
TEI_RELAXNG = None  # to be downloaded later if necessary
TEI_REMOVE_TAIL = {"ab", "p"}
TEI_DIV_SIBLINGS = {"p", "list", "table", "quote", "ab"}

CONTROL_PARSER = XMLParser(remove_blank_text=True)

NEWLINE_ELEMS = {
    'cell': '|',
    'item': '\n- ',
    **{tag: '\n' for tag in ['code', 'graphic', 'head', 'lb', 'list', 'p', 'quote', 'row', 'table']}
}
SPECIAL_FORMATTING = {'del', 'head', 'hi', 'ref'}
WITH_ATTRIBUTES = {'cell', 'del', 'graphic', 'head', 'hi', 'item', 'list', 'ref'}

NESTING_WHITELIST = {"cell", "figure", "item", "note", "quote"}

META_ATTRIBUTES = [
    'sitename', 'title', 'author', 'date', 'url', 'hostname',
    'description', 'categories', 'tags', 'license', 'id',
    'fingerprint', 'language'
]

HI_FORMATTING = {'#b': '**', '#i': '*', '#u': '__', '#t': '`'}


def build_json_output(docmeta):
    '''Build JSON output based on extracted information'''
    outputdict = {slot: getattr(docmeta, slot, None) for slot in docmeta.__slots__}
    outputdict.update({
        'source': outputdict.pop('url'),
        'source-hostname': outputdict.pop('sitename'),
        'excerpt': outputdict.pop('description'),
        'categories': ';'.join(outputdict.pop('categories')),
        'tags': ';'.join(outputdict.pop('tags')),
        'text': xmltotxt(outputdict.pop('body'), include_formatting=False),
    })

    commentsbody = outputdict.pop('commentsbody')
    if commentsbody is not None:
        outputdict['comments'] = xmltotxt(commentsbody, include_formatting=False)

    return json_dumps(outputdict, ensure_ascii=False)


def clean_attributes(tree):
    '''Remove unnecessary attributes.'''
    for elem in tree.iter('*'):
        if elem.tag not in WITH_ATTRIBUTES:
            elem.attrib.clear()
    return tree


def remove_empty_elements(tree):
    '''Remove text elements without text.'''
    for element in tree.iter('*'):  # 'head', 'hi', 'item', 'p'
        if len(element) == 0 and text_chars_test(element.text) is False and text_chars_test(element.tail) is False:
            parent = element.getparent()
            # not root element or element which is naturally empty
            # do not remove elements inside <code> to preserve formatting
            if parent is not None and element.tag != "graphic" and parent.tag != 'code':
                element.getparent().remove(element)
    return tree


def strip_double_tags(tree):
    "Prevent nested tags among a fixed list of tags."
    for elem in reversed(tree.xpath(".//head | .//code | .//p")):
        for subelem in elem.iterdescendants("code", "head", "p"):
            if subelem.getparent().tag in NESTING_WHITELIST:
                continue
            if subelem.tag == elem.tag:
                merge_with_parent(subelem)
    return tree


def build_xml_output(docmeta):
    '''Build XML output tree based on extracted information'''
    output = Element('doc')
    output = add_xml_meta(output, docmeta)
    docmeta.body.tag = 'main'
    # clean XML tree
    output.append(clean_attributes(docmeta.body))
    if docmeta.commentsbody is not None:
        docmeta.commentsbody.tag = 'comments'
        output.append(clean_attributes(docmeta.commentsbody))
# XML invalid characters
# https://chase-seibert.github.io/blog/2011/05/20/stripping-control-characters-in-python.html
    return output


def control_xml_output(output_tree, output_format, tei_validation, docmeta):
    '''Make sure the XML output is conform and valid if required'''
    output_tree = sanitize_tree(output_tree)
    # necessary for cleaning
    control_string = tostring(output_tree, encoding='unicode')
    output_tree = fromstring(control_string, CONTROL_PARSER)
    # validate
    if output_format == 'xmltei' and tei_validation is True:
        result = validate_tei(output_tree)
        LOGGER.debug('TEI validation result: %s %s %s', result, docmeta.id, docmeta.url)
    return tostring(output_tree, pretty_print=True, encoding='unicode').strip()


def add_xml_meta(output, docmeta):
    '''Add extracted metadata to the XML output tree'''
    for attribute in META_ATTRIBUTES:
        value = getattr(docmeta, attribute, None)
        if value:
            output.set(attribute, value if isinstance(value, str) else ';'.join(value))
    return output


def build_tei_output(docmeta):
    '''Build TEI-XML output tree based on extracted information'''
    # build TEI tree
    output = write_teitree(docmeta)
    # filter output (strip unwanted elements), just in case
    # check and repair
    output = check_tei(output, docmeta.url)
    return output


def check_tei(xmldoc, url):
    '''Check if the resulting XML file is conform and scrub remaining tags'''
    # convert head tags
    for elem in xmldoc.iter('head'):
        elem.tag = 'ab'
        elem.set('type', 'header')
        parent = elem.getparent()
        if len(elem) > 0:
            new_elem = _tei_handle_complex_head(elem)
            parent.replace(elem, new_elem)
            elem = new_elem
        if parent.tag == "p":
            _move_element_one_level_up(elem)
    # convert <lb/> when child of <div> to <p>
    for elem in xmldoc.findall(".//text/body//div/lb"):
        if elem.tail and elem.tail.strip():
            elem.tag, elem.text, elem.tail = 'p', elem.tail, None
    # look for elements that are not valid
    for elem in xmldoc.findall('.//text/body//*'):
        if elem.tag in TEI_REMOVE_TAIL and elem.tail and elem.tail.strip():
            _handle_unwanted_tails(elem)
        # check elements
        if elem.tag not in TEI_VALID_TAGS:
            # disable warnings for chosen categories
            # if element.tag not in ('div', 'span'):
            LOGGER.warning('not a TEI element, removing: %s %s', elem.tag, url)
            merge_with_parent(elem)
            continue
        if elem.tag == "div":
            _handle_text_content_of_div_nodes(elem)
            _wrap_unwanted_siblings_of_div(elem)
        # check attributes
        for attribute in elem.attrib:
            if attribute not in TEI_VALID_ATTRS:
                LOGGER.warning('not a valid TEI attribute, removing: %s in %s %s', attribute, elem.tag, url)
                elem.attrib.pop(attribute)
    return xmldoc


def validate_tei(xmldoc):  # , filename=""
    '''Check if an XML document is conform to the guidelines of the Text Encoding Initiative'''
    global TEI_RELAXNG
    if TEI_RELAXNG is None:
        # load validator
        with lzma.open(TEI_SCHEMA, 'rb') as schemafile:
            schema_data = load_pickle(schemafile)
        TEI_RELAXNG = RelaxNG(fromstring(schema_data))
    result = TEI_RELAXNG.validate(xmldoc)
    if result is False:
        LOGGER.warning('not a valid TEI document: %s', TEI_RELAXNG.error_log.last_error)
    return result


def replace_element_text(element, include_formatting):
    "Determine element text based on just the text of the element. One must deal with the tail separately."
    elem_text = element.text or ""
    # handle formatting: convert to markdown
    if include_formatting and element.text:
        if element.tag == "head":
            try:
                number = int(element.get("rend")[1])
            except (TypeError, ValueError):
                number = 2
            elem_text = f'{"#" * number} {elem_text}'
        elif element.tag == "del":
            elem_text = f"~~{elem_text}~~"
        elif element.tag == "hi":
            rend = element.get("rend")
            if rend in HI_FORMATTING:
                elem_text = f"{HI_FORMATTING[rend]}{elem_text}{HI_FORMATTING[rend]}"
        elif element.tag == "code":
            if "\n" in element.text:
                elem_text = f"```\n{elem_text}\n```"
            else:
                elem_text = f"`{elem_text}`"
    # handle links
    if element.tag == "ref":
        if elem_text:
            link_text = f"[{elem_text}]"
            target = element.get("target")
            if target:
                elem_text = f"{link_text}({target})"
            else:
                LOGGER.warning("missing link attribute: %s %s'", elem_text, element.attrib)
                elem_text = link_text
        else:
            LOGGER.warning("empty link: %s %s", elem_text, element.attrib)
    return elem_text


def merge_with_parent(element, include_formatting=False):
    '''Merge element with its parent and convert formatting to markdown.'''
    parent = element.getparent()
    if parent is None:
        return

    full_text = replace_element_text(element, include_formatting)
    if element.tail is not None:
        full_text += element.tail

    previous = element.getprevious()
    if previous is not None:
        # There is a previous node, append text to its tail
        previous.tail = f'{previous.tail} {full_text}' if previous.tail else full_text
    elif parent.text is not None:
        parent.text = f'{parent.text} {full_text}'
    else:
        parent.text = full_text
    parent.remove(element)


def process_element(element, returnlist, include_formatting):
    # Process children recursively
    if element.text is not None:
        # this is the text that comes before the first child
        textelement = replace_element_text(element, include_formatting)
        returnlist.append(textelement)

    for child in element:
        process_element(child, returnlist, include_formatting)

    if element.text is None and element.tail is None:
        if element.tag == 'graphic':
            # add source, default to ''
            text = f'{element.get("title", "")} {element.get("alt", "")}'
            returnlist.extend(['![', text.strip(), ']', '(', element.get('src', ''), ')'])
        # newlines for textless elements
        if element.tag in ('graphic', 'row', 'table'):
            returnlist.append('\n')
        return  # Nothing more to do with textless elements

    # Process text

    # Common elements (Now processes end-tag logic correctly)
    if element.tag in NEWLINE_ELEMS:
        returnlist.extend([NEWLINE_ELEMS[element.tag], '\n'])
    elif element.tag == 'comments':
        returnlist.append('\n\n')
    else:
        if element.tag not in SPECIAL_FORMATTING:
            LOGGER.debug('unprocessed element in output: %s', element.tag)
            returnlist.extend([' '])

    # this is text that comes after the closing tag, so it should be after any NEWLINE_ELEMS
    if element.tail is not None:
        returnlist.append(element.tail)


def xmltotxt(xmloutput, include_formatting):
    '''Convert to plain text format and optionally preserve formatting as markdown.'''
    returnlist = []
<<<<<<< HEAD
    # strip_tags(xmloutput, 'div', 'main', 'span')
    # iterate and convert to list of strings
    for element in xmloutput.iter('*'):
        if element.text is None and element.tail is None:
            if element.tag == 'graphic':
                # add source, default to ''
                text = f'{element.get("title", "")} {element.get("alt", "")}'
                returnlist.extend(['![', text.strip(), ']', '(', element.get('src', ''), ')'])
            # newlines for textless elements
            if element.tag in ('graphic', 'row', 'table'):
                returnlist.append('\n')
            continue
        # process text
        textelement = replace_element_text(element, include_formatting)
        # common elements
        if element.tag == 'p' and include_formatting:
            returnlist.extend([textelement, '\n\u2424\n'])
        elif element.tag in NEWLINE_ELEMS:
            returnlist.extend([NEWLINE_ELEMS[element.tag], textelement, '\n'])
        elif element.tag == 'comments':
            returnlist.append('\n\n')
        else:
            if element.tag not in SPECIAL_FORMATTING:
                LOGGER.debug('unprocessed element in output: %s', element.tag)
            returnlist.extend([textelement, ' '])
=======

    process_element(xmloutput, returnlist, include_formatting)

>>>>>>> f256fdaf
    return unescape(sanitize(''.join(returnlist)))


def xmltocsv(document, include_formatting, *, delim="\t", null="null"):
    "Convert the internal XML document representation to a CSV string."
    # preprocessing
    posttext = xmltotxt(document.body, include_formatting)
    if document.commentsbody is not None:
        commentstext = xmltotxt(document.commentsbody, include_formatting)
    else:
        commentstext = ""

    # output config
    output = StringIO()
    outputwriter = csv.writer(output, delimiter=delim, quoting=csv.QUOTE_MINIMAL)

    # organize fields
    data = (document.url,
            document.id,
            document.fingerprint,
            document.hostname,
            document.title,
            document.image,
            document.date,
            posttext,
            commentstext,
            document.license,
            document.pagetype)

    outputwriter.writerow([d if d else null for d in data])
    return output.getvalue()


def write_teitree(docmeta):
    '''Bundle the extracted post and comments into a TEI tree'''
    teidoc = Element('TEI', xmlns='http://www.tei-c.org/ns/1.0')
    header = write_fullheader(teidoc, docmeta)
    textelem = SubElement(teidoc, 'text')
    textbody = SubElement(textelem, 'body')
    # post
    postbody = clean_attributes(docmeta.body)
    postbody.tag = 'div'
    postbody.set('type', 'entry') # rendition='#pst'
    textbody.append(postbody)
    # comments
    if docmeta.commentsbody is not None:
        commentsbody = clean_attributes(docmeta.commentsbody)
        commentsbody.tag = 'div'
        commentsbody.set('type', 'comments') # rendition='#cmt'
        textbody.append(commentsbody)
    return teidoc


def _define_publisher_string(docmeta):
    '''Construct a publisher string to include in TEI header'''
    if docmeta.hostname and docmeta.sitename:
        publisherstring = f'{docmeta.sitename.strip()} ({docmeta.hostname})'
    elif docmeta.hostname:
        publisherstring = docmeta.hostname
    elif docmeta.sitename:
        publisherstring = docmeta.sitename
    else:
        LOGGER.warning('no publisher for URL %s', docmeta.url)
        publisherstring = 'N/A'
    return publisherstring


def write_fullheader(teidoc, docmeta):
    '''Write TEI header based on gathered metadata'''
    # todo: add language info
    header = SubElement(teidoc, 'teiHeader')
    filedesc = SubElement(header, 'fileDesc')
    bib_titlestmt = SubElement(filedesc, 'titleStmt')
    bib_titlemain = SubElement(bib_titlestmt, 'title', type='main')
    bib_titlemain.text = docmeta.title
    if docmeta.author:
        bib_author = SubElement(bib_titlestmt, 'author')
        bib_author.text = docmeta.author
    publicationstmt_a = SubElement(filedesc, 'publicationStmt')
    publisher_string = _define_publisher_string(docmeta)
    # license, if applicable
    if docmeta.license:
        publicationstmt_publisher = SubElement(publicationstmt_a, 'publisher')
        publicationstmt_publisher.text = publisher_string
        availability = SubElement(publicationstmt_a, 'availability')
        avail_p = SubElement(availability, 'p')
        avail_p.text = docmeta.license
    # insert an empty paragraph for conformity
    else:
        publicationstmt_p = SubElement(publicationstmt_a, 'p')
    notesstmt = SubElement(filedesc, 'notesStmt')
    if docmeta.id:
        idno = SubElement(notesstmt, 'note', type='id')
        idno.text = docmeta.id
    fingerprint = SubElement(notesstmt, 'note', type='fingerprint')
    fingerprint.text = docmeta.fingerprint
    sourcedesc = SubElement(filedesc, 'sourceDesc')
    source_bibl = SubElement(sourcedesc, 'bibl')
    # determination of sigle string
    if docmeta.sitename and docmeta.date:
        sigle = docmeta.sitename + ', ' + docmeta.date
    elif not docmeta.sitename and docmeta.date:
        sigle = docmeta.date
    elif docmeta.sitename:
        sigle = docmeta.sitename
    else:
        LOGGER.warning('no sigle for URL %s', docmeta.url)
        sigle = ''
    if docmeta.title:
        source_bibl.text = docmeta.title + '. ' + sigle
    else:
        source_bibl.text = '. ' + sigle
    source_sigle = SubElement(sourcedesc, 'bibl', type='sigle')
    source_sigle.text = sigle
    biblfull = SubElement(sourcedesc, 'biblFull')
    bib_titlestmt = SubElement(biblfull, 'titleStmt')
    bib_titlemain = SubElement(bib_titlestmt, 'title', type='main')
    bib_titlemain.text = docmeta.title
    if docmeta.author:
        bib_author = SubElement(bib_titlestmt, 'author')
        bib_author.text = docmeta.author
    publicationstmt = SubElement(biblfull, 'publicationStmt')
    publication_publisher = SubElement(publicationstmt, 'publisher')
    publication_publisher.text = publisher_string
    if docmeta.url:
        publication_url = SubElement(publicationstmt, 'ptr', type='URL', target=docmeta.url)
    publication_date = SubElement(publicationstmt, 'date')
    publication_date.text = docmeta.date
    profiledesc = SubElement(header, 'profileDesc')
    abstract = SubElement(profiledesc, 'abstract')
    abstract_p = SubElement(abstract, 'p')
    abstract_p.text = docmeta.description
    if len(docmeta.categories) > 0 or len(docmeta.tags) > 0:
        textclass = SubElement(profiledesc, 'textClass')
        keywords = SubElement(textclass, 'keywords')
        if len(docmeta.categories) > 0:
            cat_list = SubElement(keywords, 'term', type='categories')
            cat_list.text = ','.join(docmeta.categories)
        if len(docmeta.tags) > 0:
            tags_list = SubElement(keywords, 'term', type='tags')
            tags_list.text = ','.join(docmeta.tags)
    encodingdesc = SubElement(header, 'encodingDesc')
    appinfo = SubElement(encodingdesc, 'appInfo')
    application = SubElement(appinfo, 'application', version=PKG_VERSION, ident='Trafilatura')
    label = SubElement(application, 'label')
    label.text = 'Trafilatura'
    pointer = SubElement(application, 'ptr', target='https://github.com/adbar/trafilatura')
    return header


def _handle_text_content_of_div_nodes(element):
    if element.text and element.text.strip():
        if element.getchildren() and element[0].tag == "p":
            element[0].text = f'{element.text} {element[0].text or ""}'.strip()
        else:
            new_child = Element("p")
            new_child.text = element.text
            element.insert(0, new_child)
        element.text = None

    if element.tail and element.tail.strip():
        if element.getchildren() and element[-1].tag == "p":
            element[-1].text = f'{element[-1].text or ""} {element.tail}'.strip()
        else:
            new_child = Element("p")
            new_child.text = element.tail
            element.append(new_child)
        element.tail = None


def _handle_unwanted_tails(element):
    "Handle tail on p and ab elements"
    if element.tag == "p":
        element.text = element.text + " " + element.tail.strip() if element.text else element.tail
    else:
        new_sibling = Element('p')
        new_sibling.text = element.tail.strip()
        parent = element.getparent()
        parent.insert(parent.index(element) + 1 , new_sibling)
    element.tail = None


def _tei_handle_complex_head(element):
    new_element = Element('ab', attrib=element.attrib)
    new_element.text = element.text.strip() if element.text is not None else None
    for child in element.iterchildren():
        if child.tag == 'p':
            if len(new_element) > 0 or new_element.text:
                # add <lb> if <ab> has no children or last tail contains text
                if len(new_element) == 0 or new_element[-1].tail:
                    SubElement(new_element, 'lb')
                new_element[-1].tail = child.text
            else:
                new_element.text = child.text
        else:
            new_element.append(child)
    if element.tail and element.tail.strip():
        new_element.tail = element.tail.strip()
    return new_element


def _wrap_unwanted_siblings_of_div(div_element):
    new_sibling = Element("div")
    new_sibling_index = None
    parent = div_element.getparent()
    # check siblings after target element
    for sibling in div_element.itersiblings():
        if sibling.tag == "div":
            break
        if sibling.tag in TEI_DIV_SIBLINGS:
            new_sibling_index = new_sibling_index or parent.index(sibling)
            new_sibling.append(sibling)
        # some elements (e.g. <lb/>) can appear next to div, but
        # order of elements should be kept, thus add and reset new_sibling
        else:
            if new_sibling_index and len(new_sibling) != 0:
                parent.insert(new_sibling_index, new_sibling)
                new_sibling = Element("div")
                new_sibling_index = None
    if new_sibling_index and len(new_sibling) != 0:
        parent.insert(new_sibling_index, new_sibling)


def _move_element_one_level_up(element):
    """
    Fix TEI compatibility issues by moving certain p-elems up in the XML tree.
    There is always a n+2 nesting for p-elements with the minimal structure ./TEI/text/body/p
    """
    parent = element.getparent()
    grand_parent = parent.getparent()

    new_elem = Element("p")
    new_elem.extend(sibling for sibling in element.itersiblings())

    grand_parent.insert(grand_parent.index(parent) + 1, element)

    if element.tail and element.tail.strip():
        new_elem.text = element.tail.strip()
        element.tail = None

    if parent.tail and parent.tail.strip():
        new_elem.tail = parent.tail.strip()
        parent.tail = None

    if len(new_elem) != 0 or new_elem.text or new_elem.tail:
        grand_parent.insert(grand_parent.index(element) + 1, new_elem)

    if len(parent) == 0 and parent.text is None:
        grand_parent.remove(parent)<|MERGE_RESOLUTION|>--- conflicted
+++ resolved
@@ -290,7 +290,9 @@
     # Process text
 
     # Common elements (Now processes end-tag logic correctly)
-    if element.tag in NEWLINE_ELEMS:
+    if element.tag == 'p' and include_formatting:
+        returnlist.extend([textelement, '\n\u2424\n'])
+    elif element.tag in NEWLINE_ELEMS:
         returnlist.extend([NEWLINE_ELEMS[element.tag], '\n'])
     elif element.tag == 'comments':
         returnlist.append('\n\n')
@@ -307,37 +309,9 @@
 def xmltotxt(xmloutput, include_formatting):
     '''Convert to plain text format and optionally preserve formatting as markdown.'''
     returnlist = []
-<<<<<<< HEAD
-    # strip_tags(xmloutput, 'div', 'main', 'span')
-    # iterate and convert to list of strings
-    for element in xmloutput.iter('*'):
-        if element.text is None and element.tail is None:
-            if element.tag == 'graphic':
-                # add source, default to ''
-                text = f'{element.get("title", "")} {element.get("alt", "")}'
-                returnlist.extend(['![', text.strip(), ']', '(', element.get('src', ''), ')'])
-            # newlines for textless elements
-            if element.tag in ('graphic', 'row', 'table'):
-                returnlist.append('\n')
-            continue
-        # process text
-        textelement = replace_element_text(element, include_formatting)
-        # common elements
-        if element.tag == 'p' and include_formatting:
-            returnlist.extend([textelement, '\n\u2424\n'])
-        elif element.tag in NEWLINE_ELEMS:
-            returnlist.extend([NEWLINE_ELEMS[element.tag], textelement, '\n'])
-        elif element.tag == 'comments':
-            returnlist.append('\n\n')
-        else:
-            if element.tag not in SPECIAL_FORMATTING:
-                LOGGER.debug('unprocessed element in output: %s', element.tag)
-            returnlist.extend([textelement, ' '])
-=======
 
     process_element(xmloutput, returnlist, include_formatting)
 
->>>>>>> f256fdaf
     return unescape(sanitize(''.join(returnlist)))
 
 
