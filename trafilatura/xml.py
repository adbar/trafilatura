--- conflicted
+++ resolved
@@ -34,13 +34,8 @@
 
 CONTROL_PARSER = XMLParser(remove_blank_text=True)
 
-<<<<<<< HEAD
-NEWLINE_ELEMS = {'code', 'graphic', 'head', 'lb', 'list', 'p', 'quote', 'row', 'table'}
-SPECIAL_FORMATTING = {'del', 'head', 'hi', 'ref', 'item', 'cell'}
-=======
 NEWLINE_ELEMS = {'graphic', 'head', 'lb', 'list', 'p', 'quote', 'row', 'table'}
-SPECIAL_FORMATTING = {'code', 'del', 'head', 'hi', 'ref'}
->>>>>>> fbdffe35
+SPECIAL_FORMATTING = {'code', 'del', 'head', 'hi', 'ref', 'item', 'cell'}
 WITH_ATTRIBUTES = {'cell', 'row', 'del', 'graphic', 'head', 'hi', 'item', 'list', 'ref'}
 NESTING_WHITELIST = {"cell", "figure", "item", "note", "quote"}
 
