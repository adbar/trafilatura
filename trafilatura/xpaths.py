"""
X-Path expressions needed to extract and filter the main text content
"""
## This file is available from https://github.com/adbar/trafilatura
## under GNU GPL v3 license


BODY_XPATH = [
    '''.//*[(self::article or self::div or self::main or self::section)][contains(@id, "content-main") or
    contains(@class, "content-main") or contains(@class, "content_main") or
    contains(@id, "content-body") or contains(@class, "content-body") or
    contains(@class, "story-body") or
    @id="article" or @class="post" or @class="entry"]''',
    # contains(@class, "main-content") or
    '''.//*[(self::article or self::div or self::main or self::section)][
    contains(@class, "post-text") or contains(@class, "post_text") or
    contains(@class, "post-body") or contains(@class, "post-entry") or contains(@class, "postentry") or
    contains(@class, "post-content") or contains(@class, "post_content") or
    contains(@class, "postcontent") or contains(@class, "postContent") or
    contains(@class, "article-text") or contains(@class, "articletext") or contains(@class, "articleText") or contains(@class, "field-body")]''',
    '''.//*[(self::article or self::div or self::main or self::section)][contains(@id, "entry-content") or
    contains(@class, "entry-content") or contains(@id, "article-content") or
    contains(@class, "article-content") or contains(@id, "article__content") or
    contains(@class, "article__content") or contains(@id, "article-body") or
    contains(@class, "article-body") or contains(@id, "article__body") or
    contains(@class, "article__body") or @itemprop="articleBody" or @id="articleContent" or
    contains(@class, "ArticleContent") or contains(@class, "page-content") or
    contains(@class, "text-content") or contains(@class, "content__body") or
    contains(@id, "body-text") or contains(@class, "body-text") or
    contains(@class, "article__container") or contains(@id, "art-content") or contains(@class, "art-content")
    or contains(@id, "contentBody")]''',
    './/article',
    """.//*[(self::article or self::div or self::main or self::section)][contains(@class, 'post-bodycopy') or
    contains(@class, 'storycontent') or contains(@class, 'story-content') or
    @class='postarea' or @class='art-postcontent' or
    contains(@class, 'theme-content') or contains(@class, 'blog-content') or
    contains(@class, 'section-content') or contains(@class, 'single-content') or
    contains(@class, 'single-post') or
    contains(@class, 'main-column') or contains(@class, 'wpb_text_column') or
    starts-with(@id, 'primary') or starts-with(@class, 'article ') or @class="text" or
    @class="cell" or @id="story" or @class="story" or
    contains(translate(@class, "ABCDEFGHIJKLMNOPQRSTUVWXYZ","abcdefghijklmnopqrstuvwxyz"), "fulltext")]""",
    '''.//*[(self::article or self::div or self::main or self::section)][contains(@id, "main-content") or
    contains(@class, "main-content") or contains(translate(@class, "ABCDEFGHIJKLMNOPQRSTUVWXYZ","abcdefghijklmnopqrstuvwxyz"), "page-content")]''',
    './/*[(self::article or self::div or self::section)][starts-with(@class, "main") or starts-with(@id, "main") or starts-with(@role, "main")]|//main',

]
# starts-with(@id, "article") or
# or starts-with(@id, "story") or contains(@class, "story")
# or @class="content" or @id="content"
# starts-with(@class, "content ") or contains(@class, " content")
# '//div[contains(@class, "text") or contains(@class, "article-wrapper") or contains(@class, "content-wrapper")]',
# '//div[contains(@class, "article-wrapper") or contains(@class, "content-wrapper")]',
# |//*[(self::article or self::div or self::main or self::section)][contains(@class, "article") or contains(@class, "Article")]
# or @class="content" or @class="Content"
# or starts-with(@class, 'post ')
# './/span[@class=""]', # instagram?

# INFO XPATH
INFO_XPATH = [
    """.//*[]"""
]

COMMENTS_XPATH = [
    """.//*[(self::div or self::section or self::list)][contains(@id, 'commentlist')
    or contains(@class, 'commentlist') or contains(@class, 'comment-page') or
    contains(@id, 'comment-list') or contains(@class, 'comments-list') or
    contains(@class, 'comments-content')]""",
    """.//*[(self::div or self::section or self::list)][starts-with(@id, 'comments')
    or starts-with(@class, 'comments') or starts-with(@class, 'Comments') or
    starts-with(@id, 'comment-') or starts-with(@class, 'comment-') or
    contains(@class, 'article-comments')]""",
    """.//*[(self::div or self::section or self::list)][starts-with(@id, 'comol') or
    starts-with(@id, 'disqus_thread') or starts-with(@id, 'dsq-comments')]""",
    """.//*[(self::div or self::section)][starts-with(@id, 'social') or contains(@class, 'comment')]"""
]
# or contains(@class, 'Comments')


REMOVE_COMMENTS_XPATH = [
    """.//*[(self::div or self::section)][@id='comments' or @class='comments' or
    contains(@id, 'commentlist') or contains(@class, 'commentlist')
    or contains(@id, 'comment-list') or contains(@class, 'comments-list') or
    starts-with(@id, 'comments')
    or starts-with(@class, 'comments') or starts-with(@class, 'Comments')
    ]""",
]
# or self::list
# or contains(@id, 'commentlist') or contains(@class, 'commentlist') or
#    contains(@id, 'comment-list') or contains(@class, 'comments-list') or
#    contains(@class, 'comments-content')
#  or starts-with(@id, 'comment-') or starts-with(@class, 'comment-') or
#    contains(@class, 'article-comments')
#  or contains(@class, 'comment-page') or


OVERALL_DISCARD_XPATH = [
    '''.//*[contains(@id, "footer") or contains(@class, "footer") or
    contains(@id, "bottom") or contains(@class, "bottom")]''',

    # related posts, sharing jp-post-flair jp-relatedposts, news outlets + navigation
    #'''.//*[
    # self::link
    '''.//*[(self::div or self::item or self::list
             or self::p or self::section or self::span)][
    contains(@id, "related") or contains(translate(@class, "R", "r"), "related") or
    contains(@id, "viral") or contains(@class, "viral") or
    starts-with(@id, "shar") or starts-with(@class, "shar") or
    contains(@class, "share-") or
    contains(translate(@id, "S", "s"), "share") or
    contains(@id, "social") or contains(@class, "social") or contains(@class, "sociable") or
    contains(@id, "syndication") or contains(@class, "syndication") or
    starts-with(@id, "jp-") or starts-with(@id, "dpsp-content") or
    contains(@class, "embedded") or contains(@class, "embed")
    or contains(@id, "newsletter") or contains(@class, "newsletter")
    or contains(@class, "subnav") or
    contains(@id, "cookie") or contains(@class, "cookie") or contains(@id, "tags")
    or contains(@class, "tags")  or contains(@id, "sidebar") or
    contains(@class, "sidebar") or contains(@id, "banner") or contains(@class, "banner")
    or contains(@class, "meta") or
    contains(@id, "menu") or contains(@class, "menu") or
    starts-with(@id, "nav") or starts-with(@class, "nav") or
    contains(@id, "navigation") or contains(translate(@class, "N","n"), "navigation")
    or contains(@role, "navigation") or contains(@class, "navbar")
    or contains(@class, "navbox") or starts-with(@class, "post-nav")
    or contains(@id, "breadcrumb") or contains(@class, "breadcrumb") or
    contains(@id, "bread-crumb") or contains(@class, "bread-crumb") or
    contains(@id, "author") or contains(@class, "author") or
    contains(@id, "button") or contains(@class, "button")
    or contains(translate(@class, "B","b"), "byline")
    or contains(@class, "rating") or starts-with(@class, "widget") or
    contains(@class, "attachment") or contains(@class, "timestamp") or
    contains(@class, "user-info") or contains(@class, "user-profile") or
    contains(@class, "-ad-") or contains(@class, "-icon")
    or contains(@class, "article-infos") or
    contains(translate(@class, "I","i"), "infoline")
    or contains(@data-component, "MostPopularStories")
    or contains(@class, "options")
    or contains(@class, "consent") or contains(@class, "modal-content")
    or contains(@class, "paid-content") or contains(@class, "paidcontent")
    or contains(@class, " ad ")
    or contains(@class, "next-post")
    or contains(@class, "message-container") or contains(@id, "message_container")]''',
    # comment debris
    '''.//*[@class="comments-title" or contains(@class, "comments-title") or contains(@class, "nocomments") or starts-with(@id, "reply-") or starts-with(@class, "reply-") or
    contains(@class, "-reply-") or contains(@class, "message") or contains(@id, "akismet") or contains(@class, "akismet")]''',
    # hidden
    '''.//*[starts-with(@class, "hide-") or contains(@class, "hide-print") or contains(@id, "hidden")
<<<<<<< HEAD
    or contains(@style, "hidden") or contains(@hidden, "hidden") or contains(@class, "noprint") or contains(@style, "display:none") or contains(@class, " hidden") or @aria-hidden="true"]''',

    # Add some names that is regular named
    '''.//*[contains(@class, "top") or contains(@class, "dropdown-menu")
    or contains(@class, "content-title") or contains(@class, "content-info") 
    or contains(translate(@class, "N", "n"), "nav")
    or contains(translate(@id, "N", "n"), "nav")]''',
    # some confusion names here, may have to improve the logic? Need something to improve the logic here.
    # Just put some manullay cleaned tag here.
    # '''.//*[contains(@class, "yin") or contains(@class, "zlylin") or contains(@class, "dropdown-menu")
    # or contains(@class, "xg1")
    # or contains(@id, "wp") or contains(@id, "bmdh")]''',

    # Remove Nav Bar from file 17
    # How to implement?

=======
    or contains(@style, "hidden") or contains(@hidden, "hidden") or contains(@class, "noprint") or contains(@style, "display:none") or contains(@class, " hidden") or @aria-hidden="true" or contains(@class, "notloaded")]''',
>>>>>>> daf5d8de
]
# conflicts:
# contains(@id, "header") or contains(@class, "header") or
# class contains "cats" (categories, also tags?)
# or contains(@class, "hidden ")  or contains(@class, "-hide")


# the following conditions focus on extraction precision
ADDITIONAL_DISCARD_XPATH = [
    '''.//*[(self::div or self::item or self::list
             or self::p or self::section or self::span)][
        contains(translate(@id, "T","t"), "teaser") or contains(translate(@class, "T","t"), "teaser")
    ]''',
]


PRECISION_DISCARD_XPATH = [
    './/header',
    '''.//*[(self::div or self::item or self::list
             or self::p or self::section or self::span)][
        contains(@id, "link") or contains(@class, "link")
    ]''',
]


DISCARD_IMAGE_ELEMENTS = [
    '''.//*[(self::div or self::item or self::list
             or self::p or self::section or self::span)][
             contains(@id, "caption") or contains(@class, "caption")
            ]
    '''
]


COMMENTS_DISCARD_XPATH = [
    './/*[(self::div or self::section)][starts-with(@id, "respond")]',
    './/cite|.//quote',
    '''.//*[@class="comments-title" or contains(@class, "comments-title") or
    contains(@class, "nocomments") or starts-with(@id, "reply-") or
    starts-with(@class, "reply-") or contains(@class, "-reply-") or contains(@class, "message")
    or contains(@class, "signin") or
    contains(@id, "akismet") or contains(@class, "akismet") or contains(@style, "display:none")]''',
]

LINKS_XPATH = [
    '//div'
]


AUTHOR_XPATH = [
    '''
    .//*[contains(@id, "author") or contains(@class, "author") or 
    contains(@id, "zuozhe") or contains(@class, "zuozhe") or 
    contains(@id, "bianji") or contains(@class, "bianji") or 
    contains(@id, "xiaobian") or contains(@class, "xiaobian")]
    '''
]<|MERGE_RESOLUTION|>--- conflicted
+++ resolved
@@ -146,7 +146,6 @@
     contains(@class, "-reply-") or contains(@class, "message") or contains(@id, "akismet") or contains(@class, "akismet")]''',
     # hidden
     '''.//*[starts-with(@class, "hide-") or contains(@class, "hide-print") or contains(@id, "hidden")
-<<<<<<< HEAD
     or contains(@style, "hidden") or contains(@hidden, "hidden") or contains(@class, "noprint") or contains(@style, "display:none") or contains(@class, " hidden") or @aria-hidden="true"]''',
 
     # Add some names that is regular named
@@ -163,9 +162,6 @@
     # Remove Nav Bar from file 17
     # How to implement?
 
-=======
-    or contains(@style, "hidden") or contains(@hidden, "hidden") or contains(@class, "noprint") or contains(@style, "display:none") or contains(@class, " hidden") or @aria-hidden="true" or contains(@class, "notloaded")]''',
->>>>>>> daf5d8de
 ]
 # conflicts:
 # contains(@id, "header") or contains(@class, "header") or
