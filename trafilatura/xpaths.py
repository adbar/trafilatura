"""
X-Path expressions needed to extract and filter the main text content
"""
## This file is available from https://github.com/adbar/trafilatura
## under GNU GPL v3 license


BODY_XPATH = [
    '''.//*[(self::article or self::div or self::main or self::section)][contains(@id, "content-main") or
    contains(@class, "content-main") or contains(@class, "content_main") or
    contains(@id, "content-body") or contains(@class, "content-body") or
    contains(@class, "story-body") or @id="article" or @class="post" or @class="entry"]''',
    # contains(@class, "main-content") or
    '''.//*[(self::article or self::div or self::main or self::section)][
    contains(@class, "post-text") or contains(@class, "post_text") or
    contains(@class, "post-body") or contains(@class, "post-entry") or contains(@class, "postentry") or
    contains(@class, "post-content") or contains(@class, "post_content") or
    contains(@class, "postcontent") or contains(@class, "postContent") or
    contains(@class, "article-text") or contains(@class, "articletext") or contains(@class, "articleText") or contains(@class, "field-body")]''',
    '''.//*[(self::article or self::div or self::main or self::section)][contains(@id, "entry-content") or
    contains(@class, "entry-content") or contains(@id, "article-content") or
    contains(@class, "article-content") or contains(@id, "article__content") or
    contains(@class, "article__content") or contains(@id, "article-body") or
    contains(@class, "article-body") or contains(@id, "article__body") or
    contains(@class, "article__body") or @itemprop="articleBody" or
    contains(translate(@id, "B", "b"), "articlebody") or contains(translate(@class, "B", "b"), "articleBody")
    or @id="articleContent" or
    contains(@class, "ArticleContent") or contains(@class, "page-content") or
    contains(@class, "text-content") or contains(@class, "content__body") or
    contains(@id, "body-text") or contains(@class, "body-text") or
    contains(@class, "article__container") or contains(@id, "art-content") or contains(@class, "art-content")
    or contains(@id, "contentBody")]''',
    './/article',
    """.//*[(self::article or self::div or self::main or self::section)][contains(@class, 'post-bodycopy') or
    contains(@class, 'storycontent') or contains(@class, 'story-content') or
    @class='postarea' or @class='art-postcontent' or
    contains(@class, 'theme-content') or contains(@class, 'blog-content') or
    contains(@class, 'section-content') or contains(@class, 'single-content') or
    contains(@class, 'single-post') or
    contains(@class, 'main-column') or contains(@class, 'wpb_text_column') or
    starts-with(@id, 'primary') or starts-with(@class, 'article ') or @class="text" or
    @class="cell" or @id="story" or @class="story" or
    contains(translate(@class, "ABCDEFGHIJKLMNOPQRSTUVWXYZ","abcdefghijklmnopqrstuvwxyz"), "fulltext")]""",
    '''.//*[(self::article or self::div or self::main or self::section)][contains(@id, "main-content") or
    contains(@class, "main-content") or contains(translate(@class, "ABCDEFGHIJKLMNOPQRSTUVWXYZ","abcdefghijklmnopqrstuvwxyz"), "page-content")]''',
    './/*[(self::article or self::div or self::section)][starts-with(@class, "main") or starts-with(@id, "main") or starts-with(@role, "main")]|//main',

]
# starts-with(@id, "article") or
# or starts-with(@id, "story") or contains(@class, "story")
# or @class="content" or @id="content"
# starts-with(@class, "content ") or contains(@class, " content")
# '//div[contains(@class, "text") or contains(@class, "article-wrapper") or contains(@class, "content-wrapper")]',
# '//div[contains(@class, "article-wrapper") or contains(@class, "content-wrapper")]',
# |//*[(self::article or self::div or self::main or self::section)][contains(@class, "article") or contains(@class, "Article")]
# or @class="content" or @class="Content"
# or starts-with(@class, 'post ')
# './/span[@class=""]', # instagram?


COMMENTS_XPATH = [
    """.//*[(self::div or self::section or self::list)][contains(@id, 'commentlist')
    or contains(@class, 'commentlist') or contains(@class, 'comment-page') or
    contains(@id, 'comment-list') or contains(@class, 'comments-list') or
    contains(@class, 'comments-content')]""",
    """.//*[(self::div or self::section or self::list)][starts-with(@id, 'comments')
    or starts-with(@class, 'comments') or starts-with(@class, 'Comments') or
    starts-with(@id, 'comment-') or starts-with(@class, 'comment-') or
    contains(@class, 'article-comments')]""",
    """.//*[(self::div or self::section or self::list)][starts-with(@id, 'comol') or
    starts-with(@id, 'disqus_thread') or starts-with(@id, 'dsq-comments')]""",
    """.//*[(self::div or self::section)][starts-with(@id, 'social') or contains(@class, 'comment')]"""
]
# or contains(@class, 'Comments')


REMOVE_COMMENTS_XPATH = [
    """.//*[(self::div or self::section)][@id='comments' or @class='comments' or
    contains(@id, 'commentlist') or contains(@class, 'commentlist')
    or contains(@id, 'comment-list') or contains(@class, 'comments-list') or
    starts-with(@id, 'comments')
    or starts-with(@class, 'comments') or starts-with(@class, 'Comments')
    ]""",
]
# or self::list
# or contains(@id, 'commentlist') or contains(@class, 'commentlist') or
#    contains(@id, 'comment-list') or contains(@class, 'comments-list') or
#    contains(@class, 'comments-content')
#  or starts-with(@id, 'comment-') or starts-with(@class, 'comment-') or
#    contains(@class, 'article-comments')
#  or contains(@class, 'comment-page') or


PAYWALL_DISCARD_XPATH = [
    '''.//*[(self::div or self::p)][
    contains(@id, "paywall") or contains(@id, "premium") or
    contains(@class, "paid-content") or contains(@class, "paidcontent") or
    contains(@class, "obfuscated") or contains(@class, "blurred")
    ]''',
]

OVERALL_DISCARD_XPATH = [
    '''.//*[contains(@id, "footer") or contains(@class, "footer") or
    contains(@id, "bottom") or contains(@class, "bottom")]''',

    # related posts, sharing jp-post-flair jp-relatedposts, news outlets + navigation
    '''.//*[(self::div or self::item or self::list
             or self::p or self::section or self::span)][
    contains(@id, "related") or contains(translate(@class, "R", "r"), "related") or
    contains(@id, "viral") or contains(@class, "viral") or
    starts-with(@id, "shar") or starts-with(@class, "shar") or
    contains(@class, "share-") or
    contains(translate(@id, "S", "s"), "share") or
    contains(@id, "social") or contains(@class, "social") or contains(@class, "sociable") or
    contains(@id, "syndication") or contains(@class, "syndication") or
    starts-with(@id, "jp-") or starts-with(@id, "dpsp-content") or
    contains(@class, "embedded") or contains(@class, "embed")
    or contains(@id, "newsletter") or contains(@class, "newsletter")
    or contains(@class, "subnav") or
    contains(@id, "cookie") or contains(@class, "cookie") or contains(@id, "tags")
    or contains(@class, "tags")  or contains(@id, "sidebar") or
    contains(@class, "sidebar") or contains(@id, "banner") or contains(@class, "banner")
    or contains(@class, "meta") or
    contains(@id, "menu") or contains(@class, "menu") or
    contains(translate(@id, "N", "n"), "nav") or contains(translate(@role, "N", "n"), "nav")
<<<<<<< HEAD
    or starts-with(@class, "nav") or contains(translate(@class, "N", "n"), "navigation") or
=======
    or starts-with(@class, "nav") or contains(translate(@class, "N","n"), "navigation") or
>>>>>>> 658ee6e8
    contains(@class, "navbar") or contains(@class, "navbox") or starts-with(@class, "post-nav")
    or contains(@id, "breadcrumb") or contains(@class, "breadcrumb") or
    contains(@id, "bread-crumb") or contains(@class, "bread-crumb") or
    contains(@id, "author") or contains(@class, "author") or
    contains(@id, "button") or contains(@class, "button")
    or contains(translate(@class, "B", "b"), "byline")
    or contains(@class, "rating") or starts-with(@class, "widget") or
    contains(@class, "attachment") or contains(@class, "timestamp") or
    contains(@class, "user-info") or contains(@class, "user-profile") or
    contains(@class, "-ad-") or contains(@class, "-icon")
    or contains(@class, "article-infos") or
    contains(translate(@class, "I", "i"), "infoline")
    or contains(@data-component, "MostPopularStories")
    or contains(@class, "options")
    or contains(@class, "consent") or contains(@class, "modal-content")
    or contains(@class, "paid-content") or contains(@class, "paidcontent")
    or contains(@id, "premium-") or contains(@id, "paywall")
    or contains(@class, "obfuscated") or contains(@class, "blurred")
    or contains(@class, " ad ")
    or contains(@class, "next-post")
    or contains(@class, "message-container") or contains(@id, "message_container")
    or contains(@class, "yin") or contains(@class, "zlylin") or
    contains(@class, "xg1") or contains(@id, "bmdh")
    or @data-lp-replacement-content]''',

    # comment debris
    '''.//*[@class="comments-title" or contains(@class, "comments-title") or contains(@class, "nocomments") or starts-with(@id, "reply-") or starts-with(@class, "reply-") or
    contains(@class, "-reply-") or contains(@class, "message") or contains(@id, "akismet") or contains(@class, "akismet")]''',

    # hidden
    '''.//*[starts-with(@class, "hide-") or contains(@class, "hide-print") or contains(@id, "hidden")
    or contains(@style, "hidden") or contains(@hidden, "hidden") or contains(@class, "noprint") or contains(@style, "display:none") or contains(@class, " hidden") or @aria-hidden="true" or contains(@class, "notloaded")]''',
]
# conflicts:
# contains(@id, "header") or contains(@class, "header") or
# class contains "cats" (categories, also tags?)
# or contains(@class, "hidden ")  or contains(@class, "-hide")
# or contains(@class, "paywall")
# contains(@class, "content-info") or contains(@class, "content-title")
# contains(translate(@class, "N", "n"), "nav") or


# the following conditions focus on extraction precision
ADDITIONAL_DISCARD_XPATH = [
    '''.//*[(self::div or self::item or self::list
             or self::p or self::section or self::span)][
        contains(translate(@id, "T", "t"), "teaser") or contains(translate(@class, "T", "t"), "teaser")
    ]''',
]


PRECISION_DISCARD_XPATH = [
    './/header',
    '''.//*[(self::div or self::item or self::list
             or self::p or self::section or self::span)][
        contains(@id, "link") or contains(@class, "link")
    ]''',
]


DISCARD_IMAGE_ELEMENTS = [
    '''.//*[(self::div or self::item or self::list
             or self::p or self::section or self::span)][
             contains(@id, "caption") or contains(@class, "caption")
            ]
    '''
]


COMMENTS_DISCARD_XPATH = [
    './/*[(self::div or self::section)][starts-with(@id, "respond")]',
    './/cite|.//quote',
    '''.//*[@class="comments-title" or contains(@class, "comments-title") or
    contains(@class, "nocomments") or starts-with(@id, "reply-") or
    starts-with(@class, "reply-") or contains(@class, "-reply-") or contains(@class, "message")
    or contains(@class, "signin") or
    contains(@id, "akismet") or contains(@class, "akismet") or contains(@style, "display:none")]''',
]
<|MERGE_RESOLUTION|>--- conflicted
+++ resolved
@@ -123,11 +123,7 @@
     or contains(@class, "meta") or
     contains(@id, "menu") or contains(@class, "menu") or
     contains(translate(@id, "N", "n"), "nav") or contains(translate(@role, "N", "n"), "nav")
-<<<<<<< HEAD
     or starts-with(@class, "nav") or contains(translate(@class, "N", "n"), "navigation") or
-=======
-    or starts-with(@class, "nav") or contains(translate(@class, "N","n"), "navigation") or
->>>>>>> 658ee6e8
     contains(@class, "navbar") or contains(@class, "navbox") or starts-with(@class, "post-nav")
     or contains(@id, "breadcrumb") or contains(@class, "breadcrumb") or
     contains(@id, "bread-crumb") or contains(@class, "bread-crumb") or
