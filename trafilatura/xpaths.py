"""
X-Path expressions needed to extract and filter the main text content
"""
## This file is available from https://github.com/adbar/trafilatura
## under GNU GPL v3 license


BODY_XPATH = [
    '''.//*[(self::article or self::div or self::main or self::section)][contains(@id, "content-main") or
    contains(@class, "content-main") or contains(@class, "content_main") or
    contains(@id, "content-body") or contains(@class, "content-body") or
    contains(@class, "story-body") or
    @id="article" or @class="post" or @class="entry"]''',
    # contains(@class, "main-content") or
    '''.//*[(self::article or self::div or self::main or self::section)][
    contains(@class, "post-text") or contains(@class, "post_text") or
    contains(@class, "post-body") or contains(@class, "post-entry") or contains(@class, "postentry") or
    contains(@class, "post-content") or contains(@class, "post_content") or
    contains(@class, "postcontent") or contains(@class, "postContent") or
    contains(@class, "article-text") or contains(@class, "articletext") or contains(@class, "articleText") or contains(@class, "field-body")]''',
    '''.//*[(self::article or self::div or self::main or self::section)][contains(@id, "entry-content") or
    contains(@class, "entry-content") or contains(@id, "article-content") or
    contains(@class, "article-content") or contains(@id, "article__content") or
    contains(@class, "article__content") or contains(@id, "article-body") or
    contains(@class, "article-body") or contains(@id, "article__body") or
    contains(@class, "article__body") or @itemprop="articleBody" or @id="articleContent" or
    contains(@class, "ArticleContent") or contains(@class, "page-content") or
    contains(@class, "text-content") or contains(@class, "content__body") or
    contains(@id, "body-text") or contains(@class, "body-text") or
    contains(@class, "article__container") or contains(@id, "art-content") or contains(@class, "art-content")
    or contains(@id, "contentBody")]''',
    './/article',
    """.//*[(self::article or self::div or self::main or self::section)][contains(@class, 'post-bodycopy') or
    contains(@class, 'storycontent') or contains(@class, 'story-content') or
    @class='postarea' or @class='art-postcontent' or
    contains(@class, 'theme-content') or contains(@class, 'blog-content') or
    contains(@class, 'section-content') or contains(@class, 'single-content') or
    contains(@class, 'single-post') or
    contains(@class, 'main-column') or contains(@class, 'wpb_text_column') or
    starts-with(@id, 'primary') or starts-with(@class, 'article ') or @class="text" or
    @class="cell" or @id="story" or @class="story" or
    contains(translate(@class, "ABCDEFGHIJKLMNOPQRSTUVWXYZ","abcdefghijklmnopqrstuvwxyz"), "fulltext")]""",
    '''.//*[(self::article or self::div or self::main or self::section)][contains(@id, "main-content") or
    contains(@class, "main-content") or contains(translate(@class, "ABCDEFGHIJKLMNOPQRSTUVWXYZ","abcdefghijklmnopqrstuvwxyz"), "page-content")]''',
    './/*[(self::article or self::div or self::section)][starts-with(@class, "main") or starts-with(@id, "main") or starts-with(@role, "main")]|//main',

]
# starts-with(@id, "article") or
# or starts-with(@id, "story") or contains(@class, "story")
# or @class="content" or @id="content"
# starts-with(@class, "content ") or contains(@class, " content")
# '//div[contains(@class, "text") or contains(@class, "article-wrapper") or contains(@class, "content-wrapper")]',
# '//div[contains(@class, "article-wrapper") or contains(@class, "content-wrapper")]',
# |//*[(self::article or self::div or self::main or self::section)][contains(@class, "article") or contains(@class, "Article")]
# or @class="content" or @class="Content"
# or starts-with(@class, 'post ')
# './/span[@class=""]', # instagram?

# INFO XPATH
INFO_XPATH = [
    """.//*[]"""
]

COMMENTS_XPATH = [
    """.//*[(self::div or self::section or self::list)][contains(@id, 'commentlist')
    or contains(@class, 'commentlist') or contains(@class, 'comment-page') or
    contains(@id, 'comment-list') or contains(@class, 'comments-list') or
    contains(@class, 'comments-content')]""",
    """.//*[(self::div or self::section or self::list)][starts-with(@id, 'comments')
    or starts-with(@class, 'comments') or starts-with(@class, 'Comments') or
    starts-with(@id, 'comment-') or starts-with(@class, 'comment-') or
    contains(@class, 'article-comments')]""",
    """.//*[(self::div or self::section or self::list)][starts-with(@id, 'comol') or
    starts-with(@id, 'disqus_thread') or starts-with(@id, 'dsq-comments')]""",
    """.//*[(self::div or self::section)][starts-with(@id, 'social') or contains(@class, 'comment')]"""
]
# or contains(@class, 'Comments')


REMOVE_COMMENTS_XPATH = [
    """.//*[(self::div or self::section)][@id='comments' or @class='comments' or
    contains(@id, 'commentlist') or contains(@class, 'commentlist')
    or contains(@id, 'comment-list') or contains(@class, 'comments-list') or
    starts-with(@id, 'comments')
    or starts-with(@class, 'comments') or starts-with(@class, 'Comments')
    ]""",
]
# or self::list
# or contains(@id, 'commentlist') or contains(@class, 'commentlist') or
#    contains(@id, 'comment-list') or contains(@class, 'comments-list') or
#    contains(@class, 'comments-content')
#  or starts-with(@id, 'comment-') or starts-with(@class, 'comment-') or
#    contains(@class, 'article-comments')
#  or contains(@class, 'comment-page') or


PAYWALL_DISCARD_XPATH = [
    '''.//*[(self::div or self::p)][
    contains(@id, "paywall") or contains(@id, "premium") or
    contains(@class, "paid-content") or contains(@class, "paidcontent") or
    contains(@class, "obfuscated") or contains(@class, "blurred")
    ]''',
]

OVERALL_DISCARD_XPATH = [
    '''.//*[contains(@id, "footer") or contains(@class, "footer") or
    contains(@id, "bottom") or contains(@class, "bottom")]''',

    # related posts, sharing jp-post-flair jp-relatedposts, news outlets + navigation
    '''.//*[(self::div or self::item or self::list
             or self::p or self::section or self::span)][
    contains(@id, "related") or contains(translate(@class, "R", "r"), "related") or
    contains(@id, "viral") or contains(@class, "viral") or
    starts-with(@id, "shar") or starts-with(@class, "shar") or
    contains(@class, "share-") or
    contains(translate(@id, "S", "s"), "share") or
    contains(@id, "social") or contains(@class, "social") or contains(@class, "sociable") or
    contains(@id, "syndication") or contains(@class, "syndication") or
    starts-with(@id, "jp-") or starts-with(@id, "dpsp-content") or
    contains(@class, "embedded") or contains(@class, "embed")
    or contains(@id, "newsletter") or contains(@class, "newsletter")
    or contains(@class, "subnav") or
    contains(@id, "cookie") or contains(@class, "cookie") or contains(@id, "tags")
    or contains(@class, "tags")  or contains(@id, "sidebar") or
    contains(@class, "sidebar") or contains(@id, "banner") or contains(@class, "banner")
    or contains(@class, "meta") or
    contains(@id, "menu") or contains(@class, "menu") or
    starts-with(@id, "nav") or starts-with(@class, "nav") or
    contains(@id, "navigation") or contains(translate(@class, "N","n"), "navigation")
    or contains(@role, "navigation") or contains(@class, "navbar")
    or contains(@class, "navbox") or starts-with(@class, "post-nav")
    or contains(@id, "breadcrumb") or contains(@class, "breadcrumb") or
    contains(@id, "bread-crumb") or contains(@class, "bread-crumb") or
    contains(@id, "author") or contains(@class, "author") or
    contains(@id, "button") or contains(@class, "button")
    or contains(translate(@class, "B","b"), "byline")
    or contains(@class, "rating") or starts-with(@class, "widget") or
    contains(@class, "attachment") or contains(@class, "timestamp") or
    contains(@class, "user-info") or contains(@class, "user-profile") or
    contains(@class, "-ad-") or contains(@class, "-icon")
    or contains(@class, "article-infos") or
    contains(translate(@class, "I","i"), "infoline")
    or contains(@data-component, "MostPopularStories")
    or contains(@class, "options")
    or contains(@class, "consent") or contains(@class, "modal-content")
    or contains(@class, "paid-content") or contains(@class, "paidcontent")
    or contains(@id, "premium-") or contains(@id, "paywall")
    or contains(@class, "obfuscated") or contains(@class, "blurred")
    or contains(@class, " ad ")
    or contains(@class, "next-post")
<<<<<<< HEAD
    or contains(@class, "message-container") or contains(@id, "message_container")]''',

=======
    or contains(@class, "message-container") or contains(@id, "message_container")
    or @data-lp-replacement-content]''',
>>>>>>> e975f1bc
    # comment debris
    '''.//*[@class="comments-title" or contains(@class, "comments-title") or contains(@class, "nocomments") or starts-with(@id, "reply-") or starts-with(@class, "reply-") or
    contains(@class, "-reply-") or contains(@class, "message") or contains(@id, "akismet") or contains(@class, "akismet")]''',

    # hidden
    '''.//*[starts-with(@class, "hide-") or contains(@class, "hide-print") or contains(@id, "hidden")
    or contains(@style, "hidden") or contains(@hidden, "hidden") or contains(@class, "noprint") or contains(@style, "display:none") or contains(@class, " hidden") or @aria-hidden="true" or contains(@class, "notloaded")]''',

    # added in #186, to be tested
    '''.//*[contains(@class, "top") or contains(@class, "dropdown-menu")
    or contains(@class, "content-title") or contains(@class, "content-info")
    or contains(translate(@class, "N", "n"), "nav")
    or contains(translate(@id, "N", "n"), "nav")]''',

    # useful for Chinese web pages?
    # '''.//*[contains(@class, "yin") or contains(@class, "zlylin") or contains(@class, "dropdown-menu")
    # or contains(@class, "xg1")
    # or contains(@id, "wp") or contains(@id, "bmdh")]''',

]
# conflicts:
# contains(@id, "header") or contains(@class, "header") or
# class contains "cats" (categories, also tags?)
# or contains(@class, "hidden ")  or contains(@class, "-hide")
# or contains(@class, "paywall") 

# conflicts in #186
# or contains(@class, "notloaded")


# the following conditions focus on extraction precision
ADDITIONAL_DISCARD_XPATH = [
    '''.//*[(self::div or self::item or self::list
             or self::p or self::section or self::span)][
        contains(translate(@id, "T","t"), "teaser") or contains(translate(@class, "T","t"), "teaser")
    ]''',
]


PRECISION_DISCARD_XPATH = [
    './/header',
    '''.//*[(self::div or self::item or self::list
             or self::p or self::section or self::span)][
        contains(@id, "link") or contains(@class, "link")
    ]''',
]


DISCARD_IMAGE_ELEMENTS = [
    '''.//*[(self::div or self::item or self::list
             or self::p or self::section or self::span)][
             contains(@id, "caption") or contains(@class, "caption")
            ]
    '''
]


COMMENTS_DISCARD_XPATH = [
    './/*[(self::div or self::section)][starts-with(@id, "respond")]',
    './/cite|.//quote',
    '''.//*[@class="comments-title" or contains(@class, "comments-title") or
    contains(@class, "nocomments") or starts-with(@id, "reply-") or
    starts-with(@class, "reply-") or contains(@class, "-reply-") or contains(@class, "message")
    or contains(@class, "signin") or
    contains(@id, "akismet") or contains(@class, "akismet") or contains(@style, "display:none")]''',
]

LINKS_XPATH = [
    '//div'
]


AUTHOR_XPATH = [
    '''
    .//*[contains(@id, "author") or contains(@class, "author") or 
    contains(@id, "zuozhe") or contains(@class, "zuozhe") or 
    contains(@id, "bianji") or contains(@class, "bianji") or 
    contains(@id, "xiaobian") or contains(@class, "xiaobian")]
    '''
]<|MERGE_RESOLUTION|>--- conflicted
+++ resolved
@@ -148,13 +148,9 @@
     or contains(@class, "obfuscated") or contains(@class, "blurred")
     or contains(@class, " ad ")
     or contains(@class, "next-post")
-<<<<<<< HEAD
-    or contains(@class, "message-container") or contains(@id, "message_container")]''',
-
-=======
     or contains(@class, "message-container") or contains(@id, "message_container")
     or @data-lp-replacement-content]''',
->>>>>>> e975f1bc
+
     # comment debris
     '''.//*[@class="comments-title" or contains(@class, "comments-title") or contains(@class, "nocomments") or starts-with(@id, "reply-") or starts-with(@class, "reply-") or
     contains(@class, "-reply-") or contains(@class, "message") or contains(@id, "akismet") or contains(@class, "akismet")]''',
